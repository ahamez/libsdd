// !$*UTF8*$!
{
	archiveVersion = 1;
	classes = {
	};
	objectVersion = 46;
	objects = {

/* Begin PBXBuildFile section */
		2B04D095163454D900CB57A3 /* test_order.cc in Sources */ = {isa = PBXBuildFile; fileRef = 2B04D093163454D900CB57A3 /* test_order.cc */; };
		2B0EA13A161640450019EB04 /* test_utility.cc in Sources */ = {isa = PBXBuildFile; fileRef = 2B0EA138161640450019EB04 /* test_utility.cc */; };
		2B19AF0A15C5E3CD00C4ABB0 /* test_paths.cc in Sources */ = {isa = PBXBuildFile; fileRef = 2B19AF0815C5E3CD00C4ABB0 /* test_paths.cc */; };
		2B1A269E1619EA87005D6BB0 /* test_hom_identity.cc in Sources */ = {isa = PBXBuildFile; fileRef = 2B1A269C1619EA87005D6BB0 /* test_hom_identity.cc */; };
		2B1E0FD715C3EBB7006BC2A1 /* test_top.cc in Sources */ = {isa = PBXBuildFile; fileRef = 2B1E0FD515C3EBB7006BC2A1 /* test_top.cc */; };
		2B38499C15B595A000D04B6D /* test_cache.cc in Sources */ = {isa = PBXBuildFile; fileRef = 2BD0DA87157A9687005BC59A /* test_cache.cc */; };
		2B38499D15B595A000D04B6D /* test_ptr.cc in Sources */ = {isa = PBXBuildFile; fileRef = 2BD0DA91157A99A6005BC59A /* test_ptr.cc */; };
		2B38499E15B595A000D04B6D /* test_variant.cc in Sources */ = {isa = PBXBuildFile; fileRef = 2BD0DA83157A95C6005BC59A /* test_variant.cc */; };
		2B38499F15B595A000D04B6D /* test_variant_no_unroll.cc in Sources */ = {isa = PBXBuildFile; fileRef = 2BD0DA84157A95C6005BC59A /* test_variant_no_unroll.cc */; };
		2B3849A015B595A000D04B6D /* test_bitset.cc in Sources */ = {isa = PBXBuildFile; fileRef = 2BD0DA80157A9596005BC59A /* test_bitset.cc */; };
		2B4BE59915C416670053346F /* test_definition.cc in Sources */ = {isa = PBXBuildFile; fileRef = 2B4BE59715C416670053346F /* test_definition.cc */; };
		2B4BE59D15C431B10053346F /* test_unique_table.cc in Sources */ = {isa = PBXBuildFile; fileRef = 2B4BE59B15C431B10053346F /* test_unique_table.cc */; };
		2B4C1C2116207349005E0690 /* common_inductives.cc in Sources */ = {isa = PBXBuildFile; fileRef = 2B4C1C1F16207348005E0690 /* common_inductives.cc */; };
		2B4C609A16232ABB0065D7F3 /* test_hom_composition.cc in Sources */ = {isa = PBXBuildFile; fileRef = 2B4C609816232ABB0065D7F3 /* test_hom_composition.cc */; };
		2B4C609F162341E60065D7F3 /* test_hom_saturation_sum.cc in Sources */ = {isa = PBXBuildFile; fileRef = 2B4C609D162341E60065D7F3 /* test_hom_saturation_sum.cc */; };
		2B4C60A8162474550065D7F3 /* test_hom_saturation_fixpoint.cc in Sources */ = {isa = PBXBuildFile; fileRef = 2B4C60A6162474550065D7F3 /* test_hom_saturation_fixpoint.cc */; };
		2B4C60AB16256E440065D7F3 /* test_rewriting.cc in Sources */ = {isa = PBXBuildFile; fileRef = 2B4C60A916256E440065D7F3 /* test_rewriting.cc */; };
		2B5723EC161F1C8F00F09892 /* test_hom_inductive.cc in Sources */ = {isa = PBXBuildFile; fileRef = 2B5723EA161F1C8F00F09892 /* test_hom_inductive.cc */; };
		2B7D16B2161BDAFC00FD77F8 /* test_hom_sum.cc in Sources */ = {isa = PBXBuildFile; fileRef = 2B7D16B0161BDAFC00FD77F8 /* test_hom_sum.cc */; };
		2B86F64A162C4BE90026412E /* test_hom_closure.cc in Sources */ = {isa = PBXBuildFile; fileRef = 2B86F648162C4BE90026412E /* test_hom_closure.cc */; };
		2B99C75B15AB2BE0007389B8 /* tests.cc in Sources */ = {isa = PBXBuildFile; fileRef = 2BD33B5514E660D0004A7657 /* tests.cc */; };
		2BC472A215BF1B9300A8D442 /* test_difference.cc in Sources */ = {isa = PBXBuildFile; fileRef = 2BC4729F15BF1B9300A8D442 /* test_difference.cc */; };
		2BC472A315BF1B9300A8D442 /* test_intersection.cc in Sources */ = {isa = PBXBuildFile; fileRef = 2BC472A015BF1B9300A8D442 /* test_intersection.cc */; };
		2BC472A415BF1B9300A8D442 /* test_sum.cc in Sources */ = {isa = PBXBuildFile; fileRef = 2BC472A115BF1B9300A8D442 /* test_sum.cc */; };
		2BC472DE15BF1C3200A8D442 /* gtest-all.cc in Sources */ = {isa = PBXBuildFile; fileRef = 2BC472C315BF1BB300A8D442 /* gtest-all.cc */; };
		2BC472E115BF1D0000A8D442 /* libgtest.a in Frameworks */ = {isa = PBXBuildFile; fileRef = 2BC472DA15BF1C1300A8D442 /* libgtest.a */; };
<<<<<<< HEAD
		2BD71B26162CAD1300260E6C /* expression.cc in Sources */ = {isa = PBXBuildFile; fileRef = 2B454E7F162AB8B20086989F /* expression.cc */; };
=======
		2BCB253B163B3F57002452D6 /* test_hom_values_function.cc in Sources */ = {isa = PBXBuildFile; fileRef = 2BCB2539163B3F57002452D6 /* test_hom_values_function.cc */; };
>>>>>>> 36a23979
		2BE71C66161C2FBB00B22084 /* test_hom_cons.cc in Sources */ = {isa = PBXBuildFile; fileRef = 2BE71C64161C2FBB00B22084 /* test_hom_cons.cc */; };
		2BE71C6E161CBBC900B22084 /* test_hom_fixpoint.cc in Sources */ = {isa = PBXBuildFile; fileRef = 2BE71C6C161CBBC900B22084 /* test_hom_fixpoint.cc */; };
		2BE71C72161CE08E00B22084 /* test_hom_local.cc in Sources */ = {isa = PBXBuildFile; fileRef = 2BE71C70161CE08E00B22084 /* test_hom_local.cc */; };
/* End PBXBuildFile section */

/* Begin PBXContainerItemProxy section */
		2BC472DF15BF1C8000A8D442 /* PBXContainerItemProxy */ = {
			isa = PBXContainerItemProxy;
			containerPortal = 2B51A8D014E07CEC0062A43A /* Project object */;
			proxyType = 1;
			remoteGlobalIDString = 2BC472D915BF1C1300A8D442;
			remoteInfo = gtest;
		};
/* End PBXContainerItemProxy section */

/* Begin PBXCopyFilesBuildPhase section */
		2BD33B5814E660ED004A7657 /* CopyFiles */ = {
			isa = PBXCopyFilesBuildPhase;
			buildActionMask = 2147483647;
			dstPath = /usr/share/man/man1/;
			dstSubfolderSpec = 0;
			files = (
			);
			runOnlyForDeploymentPostprocessing = 1;
		};
		2BD71B19162CACFF00260E6C /* CopyFiles */ = {
			isa = PBXCopyFilesBuildPhase;
			buildActionMask = 2147483647;
			dstPath = /usr/share/man/man1/;
			dstSubfolderSpec = 0;
			files = (
			);
			runOnlyForDeploymentPostprocessing = 1;
		};
/* End PBXCopyFilesBuildPhase section */

/* Begin PBXFileReference section */
		2B0197B515BDE7D900CE5F70 /* alpha.hh */ = {isa = PBXFileReference; fileEncoding = 4; lastKnownFileType = sourcecode.cpp.h; lineEnding = 0; path = alpha.hh; sourceTree = "<group>"; xcLanguageSpecificationIdentifier = xcode.lang.cpp; };
		2B0197B615BDE7D900CE5F70 /* context.hh */ = {isa = PBXFileReference; fileEncoding = 4; lastKnownFileType = sourcecode.cpp.h; lineEnding = 0; path = context.hh; sourceTree = "<group>"; xcLanguageSpecificationIdentifier = xcode.lang.cpp; };
		2B0197B715BDE7D900CE5F70 /* context_fwd.hh */ = {isa = PBXFileReference; fileEncoding = 4; lastKnownFileType = sourcecode.cpp.h; path = context_fwd.hh; sourceTree = "<group>"; };
		2B0197B815BDE7D900CE5F70 /* definition.hh */ = {isa = PBXFileReference; fileEncoding = 4; lastKnownFileType = sourcecode.cpp.h; lineEnding = 0; path = definition.hh; sourceTree = "<group>"; xcLanguageSpecificationIdentifier = xcode.lang.cpp; };
		2B0197B915BDE7D900CE5F70 /* definition_fwd.hh */ = {isa = PBXFileReference; fileEncoding = 4; lastKnownFileType = sourcecode.cpp.h; path = definition_fwd.hh; sourceTree = "<group>"; };
		2B0197BA15BDE7D900CE5F70 /* difference.hh */ = {isa = PBXFileReference; fileEncoding = 4; lastKnownFileType = sourcecode.cpp.h; lineEnding = 0; path = difference.hh; sourceTree = "<group>"; xcLanguageSpecificationIdentifier = xcode.lang.cpp; };
		2B0197BB15BDE7D900CE5F70 /* intersection.hh */ = {isa = PBXFileReference; fileEncoding = 4; lastKnownFileType = sourcecode.cpp.h; path = intersection.hh; sourceTree = "<group>"; };
		2B0197BC15BDE7D900CE5F70 /* nary.hh */ = {isa = PBXFileReference; fileEncoding = 4; lastKnownFileType = sourcecode.cpp.h; lineEnding = 0; path = nary.hh; sourceTree = "<group>"; xcLanguageSpecificationIdentifier = xcode.lang.cpp; };
		2B0197BD15BDE7D900CE5F70 /* node.hh */ = {isa = PBXFileReference; fileEncoding = 4; lastKnownFileType = sourcecode.cpp.h; path = node.hh; sourceTree = "<group>"; };
		2B0197BF15BDE7D900CE5F70 /* operations_fwd.hh */ = {isa = PBXFileReference; fileEncoding = 4; lastKnownFileType = sourcecode.cpp.h; path = operations_fwd.hh; sourceTree = "<group>"; };
		2B0197C015BDE7D900CE5F70 /* square_union.hh */ = {isa = PBXFileReference; fileEncoding = 4; lastKnownFileType = sourcecode.cpp.h; path = square_union.hh; sourceTree = "<group>"; };
		2B0197C115BDE7D900CE5F70 /* sum.hh */ = {isa = PBXFileReference; fileEncoding = 4; lastKnownFileType = sourcecode.cpp.h; lineEnding = 0; path = sum.hh; sourceTree = "<group>"; xcLanguageSpecificationIdentifier = xcode.lang.cpp; };
		2B0197C215BDE7D900CE5F70 /* terminal.hh */ = {isa = PBXFileReference; fileEncoding = 4; lastKnownFileType = sourcecode.cpp.h; path = terminal.hh; sourceTree = "<group>"; };
		2B0197C315BDE7D900CE5F70 /* top.hh */ = {isa = PBXFileReference; fileEncoding = 4; lastKnownFileType = sourcecode.cpp.h; path = top.hh; sourceTree = "<group>"; };
		2B0197C515BDF18800CE5F70 /* nary_fwd.hh */ = {isa = PBXFileReference; lastKnownFileType = sourcecode.cpp.h; path = nary_fwd.hh; sourceTree = "<group>"; };
		2B037A1D15C6B26B00395E2C /* visit.hh */ = {isa = PBXFileReference; lastKnownFileType = sourcecode.cpp.h; path = visit.hh; sourceTree = "<group>"; };
		2B04D093163454D900CB57A3 /* test_order.cc */ = {isa = PBXFileReference; fileEncoding = 4; lastKnownFileType = sourcecode.cpp.cpp; path = test_order.cc; sourceTree = "<group>"; };
		2B0EA1321615D0A10019EB04 /* order.hh */ = {isa = PBXFileReference; lastKnownFileType = sourcecode.cpp.h; path = order.hh; sourceTree = "<group>"; };
		2B0EA13616163AC80019EB04 /* utility.hh */ = {isa = PBXFileReference; lastKnownFileType = sourcecode.cpp.h; path = utility.hh; sourceTree = "<group>"; };
		2B0EA138161640450019EB04 /* test_utility.cc */ = {isa = PBXFileReference; fileEncoding = 4; lastKnownFileType = sourcecode.cpp.cpp; path = test_utility.cc; sourceTree = "<group>"; };
		2B19AF0615C5D75800C4ABB0 /* paths.hh */ = {isa = PBXFileReference; lastKnownFileType = sourcecode.cpp.h; lineEnding = 0; path = paths.hh; sourceTree = "<group>"; xcLanguageSpecificationIdentifier = xcode.lang.cpp; };
		2B19AF0815C5E3CD00C4ABB0 /* test_paths.cc */ = {isa = PBXFileReference; fileEncoding = 4; lastKnownFileType = sourcecode.cpp.cpp; path = test_paths.cc; sourceTree = "<group>"; };
		2B1A26941619BDB1005D6BB0 /* definition.hh */ = {isa = PBXFileReference; lastKnownFileType = sourcecode.cpp.h; path = definition.hh; sourceTree = "<group>"; };
		2B1A26961619BDEC005D6BB0 /* identity.hh */ = {isa = PBXFileReference; lastKnownFileType = sourcecode.cpp.h; path = identity.hh; sourceTree = "<group>"; };
		2B1A26971619BEF1005D6BB0 /* sum.hh */ = {isa = PBXFileReference; lastKnownFileType = sourcecode.cpp.h; path = sum.hh; sourceTree = "<group>"; };
		2B1A26981619D56A005D6BB0 /* context.hh */ = {isa = PBXFileReference; lastKnownFileType = sourcecode.cpp.h; path = context.hh; sourceTree = "<group>"; };
		2B1A26991619D5DB005D6BB0 /* context_fwd.hh */ = {isa = PBXFileReference; lastKnownFileType = sourcecode.cpp.h; path = context_fwd.hh; sourceTree = "<group>"; };
		2B1A269A1619E8C9005D6BB0 /* definition_fwd.hh */ = {isa = PBXFileReference; lastKnownFileType = sourcecode.cpp.h; path = definition_fwd.hh; sourceTree = "<group>"; };
		2B1A269C1619EA87005D6BB0 /* test_hom_identity.cc */ = {isa = PBXFileReference; fileEncoding = 4; lastKnownFileType = sourcecode.cpp.cpp; path = test_hom_identity.cc; sourceTree = "<group>"; };
		2B1E0FD515C3EBB7006BC2A1 /* test_top.cc */ = {isa = PBXFileReference; fileEncoding = 4; lastKnownFileType = sourcecode.cpp.cpp; path = test_top.cc; sourceTree = "<group>"; };
		2B2DE8A8162EFFDD00CDEEC1 /* expression */ = {isa = PBXFileReference; explicitFileType = "compiled.mach-o.executable"; includeInIndex = 0; path = expression; sourceTree = BUILT_PRODUCTS_DIR; };
		2B38CC8615C023C10067BDD2 /* README */ = {isa = PBXFileReference; fileEncoding = 4; lastKnownFileType = text; path = README; sourceTree = "<group>"; };
		2B454E7F162AB8B20086989F /* expression.cc */ = {isa = PBXFileReference; fileEncoding = 4; lastKnownFileType = sourcecode.cpp.cpp; path = expression.cc; sourceTree = "<group>"; };
		2B454E82162BFF6D0086989F /* expression.hh */ = {isa = PBXFileReference; lastKnownFileType = sourcecode.cpp.h; path = expression.hh; sourceTree = "<group>"; };
		2B454E8F162C2BE50086989F /* constant.hh */ = {isa = PBXFileReference; lastKnownFileType = sourcecode.cpp.h; path = constant.hh; sourceTree = "<group>"; };
		2B4BE59715C416670053346F /* test_definition.cc */ = {isa = PBXFileReference; fileEncoding = 4; lastKnownFileType = sourcecode.cpp.cpp; path = test_definition.cc; sourceTree = "<group>"; };
		2B4BE59B15C431B10053346F /* test_unique_table.cc */ = {isa = PBXFileReference; fileEncoding = 4; lastKnownFileType = sourcecode.cpp.cpp; path = test_unique_table.cc; sourceTree = "<group>"; };
		2B4C1C1F16207348005E0690 /* common_inductives.cc */ = {isa = PBXFileReference; fileEncoding = 4; lastKnownFileType = sourcecode.cpp.cpp; path = common_inductives.cc; sourceTree = "<group>"; };
		2B4C1C2016207349005E0690 /* common_inductives.hh */ = {isa = PBXFileReference; fileEncoding = 4; lastKnownFileType = sourcecode.cpp.h; path = common_inductives.hh; sourceTree = "<group>"; };
		2B4C1C2316207503005E0690 /* common.hh */ = {isa = PBXFileReference; lastKnownFileType = sourcecode.cpp.h; path = common.hh; sourceTree = "<group>"; };
		2B4C609816232ABB0065D7F3 /* test_hom_composition.cc */ = {isa = PBXFileReference; fileEncoding = 4; lastKnownFileType = sourcecode.cpp.cpp; path = test_hom_composition.cc; sourceTree = "<group>"; };
		2B4C609C16232FBA0065D7F3 /* saturation_sum.hh */ = {isa = PBXFileReference; lastKnownFileType = sourcecode.cpp.h; path = saturation_sum.hh; sourceTree = "<group>"; };
		2B4C609D162341E60065D7F3 /* test_hom_saturation_sum.cc */ = {isa = PBXFileReference; fileEncoding = 4; lastKnownFileType = sourcecode.cpp.cpp; path = test_hom_saturation_sum.cc; sourceTree = "<group>"; };
		2B4C60A0162372630065D7F3 /* rewrite.hh */ = {isa = PBXFileReference; lastKnownFileType = sourcecode.cpp.h; path = rewrite.hh; sourceTree = "<group>"; };
		2B4C60A11624676B0065D7F3 /* saturation_fixpoint.hh */ = {isa = PBXFileReference; lastKnownFileType = sourcecode.cpp.h; path = saturation_fixpoint.hh; sourceTree = "<group>"; };
		2B4C60A6162474550065D7F3 /* test_hom_saturation_fixpoint.cc */ = {isa = PBXFileReference; fileEncoding = 4; lastKnownFileType = sourcecode.cpp.cpp; path = test_hom_saturation_fixpoint.cc; sourceTree = "<group>"; };
		2B4C60A916256E440065D7F3 /* test_rewriting.cc */ = {isa = PBXFileReference; fileEncoding = 4; lastKnownFileType = sourcecode.cpp.cpp; path = test_rewriting.cc; sourceTree = "<group>"; };
		2B54BE8815710F9E005D5D3B /* packed.hh */ = {isa = PBXFileReference; lastKnownFileType = sourcecode.cpp.h; lineEnding = 0; path = packed.hh; sourceTree = "<group>"; xcLanguageSpecificationIdentifier = xcode.lang.cpp; };
		2B5723E8161F0A3200F09892 /* inductive.hh */ = {isa = PBXFileReference; lastKnownFileType = sourcecode.cpp.h; path = inductive.hh; sourceTree = "<group>"; };
		2B5723EA161F1C8F00F09892 /* test_hom_inductive.cc */ = {isa = PBXFileReference; fileEncoding = 4; lastKnownFileType = sourcecode.cpp.cpp; path = test_hom_inductive.cc; sourceTree = "<group>"; };
		2B5F99771623149000BAA8D4 /* composition.hh */ = {isa = PBXFileReference; lastKnownFileType = sourcecode.cpp.h; path = composition.hh; sourceTree = "<group>"; };
		2B6986191576A393001DC189 /* cache.hh */ = {isa = PBXFileReference; lastKnownFileType = sourcecode.cpp.h; path = cache.hh; sourceTree = "<group>"; };
		2B7D16B0161BDAFC00FD77F8 /* test_hom_sum.cc */ = {isa = PBXFileReference; fileEncoding = 4; lastKnownFileType = sourcecode.cpp.cpp; path = test_hom_sum.cc; sourceTree = "<group>"; };
		2B85630B15C9B1CC00085F5F /* default_configurations.hh */ = {isa = PBXFileReference; lastKnownFileType = sourcecode.cpp.h; path = default_configurations.hh; sourceTree = "<group>"; };
		2B86F646162C3BDC0026412E /* closure.hh */ = {isa = PBXFileReference; lastKnownFileType = sourcecode.cpp.h; path = closure.hh; sourceTree = "<group>"; };
		2B86F648162C4BE90026412E /* test_hom_closure.cc */ = {isa = PBXFileReference; fileEncoding = 4; lastKnownFileType = sourcecode.cpp.cpp; path = test_hom_closure.cc; sourceTree = "<group>"; };
		2BB1A99A14E07D38007921F2 /* ptr.hh */ = {isa = PBXFileReference; lastKnownFileType = sourcecode.cpp.h; path = ptr.hh; sourceTree = "<group>"; };
		2BB1A99B14E07D38007921F2 /* ref_counted.hh */ = {isa = PBXFileReference; lastKnownFileType = sourcecode.cpp.h; lineEnding = 0; path = ref_counted.hh; sourceTree = "<group>"; xcLanguageSpecificationIdentifier = xcode.lang.cpp; };
		2BB1A99C14E07D38007921F2 /* unique_table.hh */ = {isa = PBXFileReference; lastKnownFileType = sourcecode.cpp.h; path = unique_table.hh; sourceTree = "<group>"; };
		2BB1A99D14E07D38007921F2 /* variant.hh */ = {isa = PBXFileReference; lastKnownFileType = sourcecode.cpp.h; lineEnding = 0; path = variant.hh; sourceTree = "<group>"; xcLanguageSpecificationIdentifier = xcode.lang.cpp; };
		2BB1A99E14E07D38007921F2 /* variant_impl.hh */ = {isa = PBXFileReference; lastKnownFileType = sourcecode.cpp.h; path = variant_impl.hh; sourceTree = "<group>"; };
		2BB1A9AB14E07D38007921F2 /* typelist.hh */ = {isa = PBXFileReference; lastKnownFileType = sourcecode.cpp.h; path = typelist.hh; sourceTree = "<group>"; };
		2BB1A9B014E08BC7007921F2 /* sdd.hh */ = {isa = PBXFileReference; lastKnownFileType = sourcecode.cpp.h; path = sdd.hh; sourceTree = "<group>"; };
		2BB9F9BF1598FE6900A31F5B /* LICENSE */ = {isa = PBXFileReference; lastKnownFileType = text; path = LICENSE; sourceTree = "<group>"; };
		2BC4729F15BF1B9300A8D442 /* test_difference.cc */ = {isa = PBXFileReference; fileEncoding = 4; lastKnownFileType = sourcecode.cpp.cpp; path = test_difference.cc; sourceTree = "<group>"; };
		2BC472A015BF1B9300A8D442 /* test_intersection.cc */ = {isa = PBXFileReference; fileEncoding = 4; lastKnownFileType = sourcecode.cpp.cpp; path = test_intersection.cc; sourceTree = "<group>"; };
		2BC472A115BF1B9300A8D442 /* test_sum.cc */ = {isa = PBXFileReference; fileEncoding = 4; lastKnownFileType = sourcecode.cpp.cpp; path = test_sum.cc; sourceTree = "<group>"; };
		2BC472A915BF1BB300A8D442 /* gtest-death-test.h */ = {isa = PBXFileReference; fileEncoding = 4; lastKnownFileType = sourcecode.c.h; path = "gtest-death-test.h"; sourceTree = "<group>"; };
		2BC472AA15BF1BB300A8D442 /* gtest-message.h */ = {isa = PBXFileReference; fileEncoding = 4; lastKnownFileType = sourcecode.c.h; path = "gtest-message.h"; sourceTree = "<group>"; };
		2BC472AB15BF1BB300A8D442 /* gtest-param-test.h */ = {isa = PBXFileReference; fileEncoding = 4; lastKnownFileType = sourcecode.c.h; path = "gtest-param-test.h"; sourceTree = "<group>"; };
		2BC472AC15BF1BB300A8D442 /* gtest-param-test.h.pump */ = {isa = PBXFileReference; fileEncoding = 4; lastKnownFileType = text; path = "gtest-param-test.h.pump"; sourceTree = "<group>"; };
		2BC472AD15BF1BB300A8D442 /* gtest-printers.h */ = {isa = PBXFileReference; fileEncoding = 4; lastKnownFileType = sourcecode.c.h; path = "gtest-printers.h"; sourceTree = "<group>"; };
		2BC472AE15BF1BB300A8D442 /* gtest-spi.h */ = {isa = PBXFileReference; fileEncoding = 4; lastKnownFileType = sourcecode.c.h; path = "gtest-spi.h"; sourceTree = "<group>"; };
		2BC472AF15BF1BB300A8D442 /* gtest-test-part.h */ = {isa = PBXFileReference; fileEncoding = 4; lastKnownFileType = sourcecode.c.h; path = "gtest-test-part.h"; sourceTree = "<group>"; };
		2BC472B015BF1BB300A8D442 /* gtest-typed-test.h */ = {isa = PBXFileReference; fileEncoding = 4; lastKnownFileType = sourcecode.c.h; path = "gtest-typed-test.h"; sourceTree = "<group>"; };
		2BC472B115BF1BB300A8D442 /* gtest.h */ = {isa = PBXFileReference; fileEncoding = 4; lastKnownFileType = sourcecode.c.h; path = gtest.h; sourceTree = "<group>"; };
		2BC472B215BF1BB300A8D442 /* gtest_pred_impl.h */ = {isa = PBXFileReference; fileEncoding = 4; lastKnownFileType = sourcecode.c.h; path = gtest_pred_impl.h; sourceTree = "<group>"; };
		2BC472B315BF1BB300A8D442 /* gtest_prod.h */ = {isa = PBXFileReference; fileEncoding = 4; lastKnownFileType = sourcecode.c.h; path = gtest_prod.h; sourceTree = "<group>"; };
		2BC472B515BF1BB300A8D442 /* gtest-death-test-internal.h */ = {isa = PBXFileReference; fileEncoding = 4; lastKnownFileType = sourcecode.c.h; path = "gtest-death-test-internal.h"; sourceTree = "<group>"; };
		2BC472B615BF1BB300A8D442 /* gtest-filepath.h */ = {isa = PBXFileReference; fileEncoding = 4; lastKnownFileType = sourcecode.c.h; path = "gtest-filepath.h"; sourceTree = "<group>"; };
		2BC472B715BF1BB300A8D442 /* gtest-internal.h */ = {isa = PBXFileReference; fileEncoding = 4; lastKnownFileType = sourcecode.c.h; path = "gtest-internal.h"; sourceTree = "<group>"; };
		2BC472B815BF1BB300A8D442 /* gtest-linked_ptr.h */ = {isa = PBXFileReference; fileEncoding = 4; lastKnownFileType = sourcecode.c.h; path = "gtest-linked_ptr.h"; sourceTree = "<group>"; };
		2BC472B915BF1BB300A8D442 /* gtest-param-util-generated.h */ = {isa = PBXFileReference; fileEncoding = 4; lastKnownFileType = sourcecode.c.h; path = "gtest-param-util-generated.h"; sourceTree = "<group>"; };
		2BC472BA15BF1BB300A8D442 /* gtest-param-util-generated.h.pump */ = {isa = PBXFileReference; fileEncoding = 4; lastKnownFileType = text; path = "gtest-param-util-generated.h.pump"; sourceTree = "<group>"; };
		2BC472BB15BF1BB300A8D442 /* gtest-param-util.h */ = {isa = PBXFileReference; fileEncoding = 4; lastKnownFileType = sourcecode.c.h; path = "gtest-param-util.h"; sourceTree = "<group>"; };
		2BC472BC15BF1BB300A8D442 /* gtest-port.h */ = {isa = PBXFileReference; fileEncoding = 4; lastKnownFileType = sourcecode.c.h; path = "gtest-port.h"; sourceTree = "<group>"; };
		2BC472BD15BF1BB300A8D442 /* gtest-string.h */ = {isa = PBXFileReference; fileEncoding = 4; lastKnownFileType = sourcecode.c.h; path = "gtest-string.h"; sourceTree = "<group>"; };
		2BC472BE15BF1BB300A8D442 /* gtest-tuple.h */ = {isa = PBXFileReference; fileEncoding = 4; lastKnownFileType = sourcecode.c.h; path = "gtest-tuple.h"; sourceTree = "<group>"; };
		2BC472BF15BF1BB300A8D442 /* gtest-tuple.h.pump */ = {isa = PBXFileReference; fileEncoding = 4; lastKnownFileType = text; path = "gtest-tuple.h.pump"; sourceTree = "<group>"; };
		2BC472C015BF1BB300A8D442 /* gtest-type-util.h */ = {isa = PBXFileReference; fileEncoding = 4; lastKnownFileType = sourcecode.c.h; path = "gtest-type-util.h"; sourceTree = "<group>"; };
		2BC472C115BF1BB300A8D442 /* gtest-type-util.h.pump */ = {isa = PBXFileReference; fileEncoding = 4; lastKnownFileType = text; path = "gtest-type-util.h.pump"; sourceTree = "<group>"; };
		2BC472C315BF1BB300A8D442 /* gtest-all.cc */ = {isa = PBXFileReference; fileEncoding = 4; lastKnownFileType = sourcecode.cpp.cpp; path = "gtest-all.cc"; sourceTree = "<group>"; };
		2BC472C415BF1BB300A8D442 /* gtest-death-test.cc */ = {isa = PBXFileReference; fileEncoding = 4; lastKnownFileType = sourcecode.cpp.cpp; path = "gtest-death-test.cc"; sourceTree = "<group>"; };
		2BC472C515BF1BB300A8D442 /* gtest-filepath.cc */ = {isa = PBXFileReference; fileEncoding = 4; lastKnownFileType = sourcecode.cpp.cpp; path = "gtest-filepath.cc"; sourceTree = "<group>"; };
		2BC472C615BF1BB300A8D442 /* gtest-internal-inl.h */ = {isa = PBXFileReference; fileEncoding = 4; lastKnownFileType = sourcecode.c.h; path = "gtest-internal-inl.h"; sourceTree = "<group>"; };
		2BC472C715BF1BB300A8D442 /* gtest-port.cc */ = {isa = PBXFileReference; fileEncoding = 4; lastKnownFileType = sourcecode.cpp.cpp; path = "gtest-port.cc"; sourceTree = "<group>"; };
		2BC472C815BF1BB300A8D442 /* gtest-printers.cc */ = {isa = PBXFileReference; fileEncoding = 4; lastKnownFileType = sourcecode.cpp.cpp; path = "gtest-printers.cc"; sourceTree = "<group>"; };
		2BC472C915BF1BB300A8D442 /* gtest-test-part.cc */ = {isa = PBXFileReference; fileEncoding = 4; lastKnownFileType = sourcecode.cpp.cpp; path = "gtest-test-part.cc"; sourceTree = "<group>"; };
		2BC472CA15BF1BB300A8D442 /* gtest-typed-test.cc */ = {isa = PBXFileReference; fileEncoding = 4; lastKnownFileType = sourcecode.cpp.cpp; path = "gtest-typed-test.cc"; sourceTree = "<group>"; };
		2BC472CB15BF1BB300A8D442 /* gtest.cc */ = {isa = PBXFileReference; fileEncoding = 4; lastKnownFileType = sourcecode.cpp.cpp; path = gtest.cc; sourceTree = "<group>"; };
		2BC472CC15BF1BB300A8D442 /* gtest_main.cc */ = {isa = PBXFileReference; fileEncoding = 4; lastKnownFileType = sourcecode.cpp.cpp; path = gtest_main.cc; sourceTree = "<group>"; };
		2BC472DA15BF1C1300A8D442 /* libgtest.a */ = {isa = PBXFileReference; explicitFileType = archive.ar; includeInIndex = 0; path = libgtest.a; sourceTree = BUILT_PRODUCTS_DIR; };
		2BC9F2B7161B3B78005B5CDE /* evaluation_error.hh */ = {isa = PBXFileReference; lastKnownFileType = sourcecode.cpp.h; path = evaluation_error.hh; sourceTree = "<group>"; };
		2BC9F2B8161B4620005B5CDE /* evaluation.hh */ = {isa = PBXFileReference; lastKnownFileType = sourcecode.cpp.h; path = evaluation.hh; sourceTree = "<group>"; };
		2BCB2533163AF7D0002452D6 /* values_function.hh */ = {isa = PBXFileReference; lastKnownFileType = sourcecode.cpp.h; path = values_function.hh; sourceTree = "<group>"; };
		2BCB2539163B3F57002452D6 /* test_hom_values_function.cc */ = {isa = PBXFileReference; fileEncoding = 4; lastKnownFileType = sourcecode.cpp.cpp; path = test_hom_values_function.cc; sourceTree = "<group>"; };
		2BD0DA80157A9596005BC59A /* test_bitset.cc */ = {isa = PBXFileReference; fileEncoding = 4; lastKnownFileType = sourcecode.cpp.cpp; path = test_bitset.cc; sourceTree = "<group>"; };
		2BD0DA83157A95C6005BC59A /* test_variant.cc */ = {isa = PBXFileReference; fileEncoding = 4; lastKnownFileType = sourcecode.cpp.cpp; path = test_variant.cc; sourceTree = "<group>"; };
		2BD0DA84157A95C6005BC59A /* test_variant_no_unroll.cc */ = {isa = PBXFileReference; fileEncoding = 4; lastKnownFileType = sourcecode.cpp.cpp; path = test_variant_no_unroll.cc; sourceTree = "<group>"; };
		2BD0DA87157A9687005BC59A /* test_cache.cc */ = {isa = PBXFileReference; fileEncoding = 4; lastKnownFileType = sourcecode.cpp.cpp; path = test_cache.cc; sourceTree = "<group>"; };
		2BD0DA91157A99A6005BC59A /* test_ptr.cc */ = {isa = PBXFileReference; fileEncoding = 4; lastKnownFileType = sourcecode.cpp.cpp; path = test_ptr.cc; sourceTree = "<group>"; };
		2BD33B5514E660D0004A7657 /* tests.cc */ = {isa = PBXFileReference; lastKnownFileType = sourcecode.cpp.cpp; path = tests.cc; sourceTree = "<group>"; };
		2BD545BC15702831006B51B3 /* hash.hh */ = {isa = PBXFileReference; lastKnownFileType = sourcecode.cpp.h; path = hash.hh; sourceTree = "<group>"; };
		2BE71C62161C2CBA00B22084 /* cons.hh */ = {isa = PBXFileReference; lastKnownFileType = sourcecode.cpp.h; path = cons.hh; sourceTree = "<group>"; };
		2BE71C64161C2FBB00B22084 /* test_hom_cons.cc */ = {isa = PBXFileReference; fileEncoding = 4; lastKnownFileType = sourcecode.cpp.cpp; path = test_hom_cons.cc; sourceTree = "<group>"; };
		2BE71C67161CB5E700B22084 /* fixpoint.hh */ = {isa = PBXFileReference; lastKnownFileType = sourcecode.cpp.h; path = fixpoint.hh; sourceTree = "<group>"; };
		2BE71C6C161CBBC900B22084 /* test_hom_fixpoint.cc */ = {isa = PBXFileReference; fileEncoding = 4; lastKnownFileType = sourcecode.cpp.cpp; path = test_hom_fixpoint.cc; sourceTree = "<group>"; };
		2BE71C6F161CD4A500B22084 /* local.hh */ = {isa = PBXFileReference; lastKnownFileType = sourcecode.cpp.h; path = local.hh; sourceTree = "<group>"; };
		2BE71C70161CE08E00B22084 /* test_hom_local.cc */ = {isa = PBXFileReference; fileEncoding = 4; lastKnownFileType = sourcecode.cpp.cpp; path = test_hom_local.cc; sourceTree = "<group>"; };
		2BE71C73161CE1B300B22084 /* CMakeLists.txt */ = {isa = PBXFileReference; fileEncoding = 4; lastKnownFileType = text; path = CMakeLists.txt; sourceTree = "<group>"; };
		2BE8742015BF1DD000D38953 /* tests */ = {isa = PBXFileReference; explicitFileType = "compiled.mach-o.executable"; includeInIndex = 0; path = tests; sourceTree = BUILT_PRODUCTS_DIR; };
		2BEA6EFB1637A5E500952A79 /* print_sizes.hh */ = {isa = PBXFileReference; lastKnownFileType = sourcecode.cpp.h; path = print_sizes.hh; sourceTree = "<group>"; };
		2BEA6EFD1637DCE800952A79 /* print_sizes_fwd.hh */ = {isa = PBXFileReference; lastKnownFileType = sourcecode.cpp.h; path = print_sizes_fwd.hh; sourceTree = "<group>"; };
		2BF0F988157A71B7005D1275 /* bitset.hh */ = {isa = PBXFileReference; lastKnownFileType = sourcecode.cpp.h; path = bitset.hh; sourceTree = "<group>"; };
/* End PBXFileReference section */

/* Begin PBXFrameworksBuildPhase section */
		2BC472D715BF1C1300A8D442 /* Frameworks */ = {
			isa = PBXFrameworksBuildPhase;
			buildActionMask = 2147483647;
			files = (
			);
			runOnlyForDeploymentPostprocessing = 0;
		};
		2BD33B5714E660ED004A7657 /* Frameworks */ = {
			isa = PBXFrameworksBuildPhase;
			buildActionMask = 2147483647;
			files = (
				2BC472E115BF1D0000A8D442 /* libgtest.a in Frameworks */,
			);
			runOnlyForDeploymentPostprocessing = 0;
		};
		2BD71B18162CACFF00260E6C /* Frameworks */ = {
			isa = PBXFrameworksBuildPhase;
			buildActionMask = 2147483647;
			files = (
			);
			runOnlyForDeploymentPostprocessing = 0;
		};
/* End PBXFrameworksBuildPhase section */

/* Begin PBXGroup section */
		2B0197B415BDE7D900CE5F70 /* dd */ = {
			isa = PBXGroup;
			children = (
				2B0197B515BDE7D900CE5F70 /* alpha.hh */,
				2B0197B615BDE7D900CE5F70 /* context.hh */,
				2B0197B715BDE7D900CE5F70 /* context_fwd.hh */,
				2B0197B815BDE7D900CE5F70 /* definition.hh */,
				2B0197B915BDE7D900CE5F70 /* definition_fwd.hh */,
				2B0197BA15BDE7D900CE5F70 /* difference.hh */,
				2B0197BB15BDE7D900CE5F70 /* intersection.hh */,
				2B0197BC15BDE7D900CE5F70 /* nary.hh */,
				2B0197C515BDF18800CE5F70 /* nary_fwd.hh */,
				2B0197BD15BDE7D900CE5F70 /* node.hh */,
				2B0197BF15BDE7D900CE5F70 /* operations_fwd.hh */,
				2B19AF0615C5D75800C4ABB0 /* paths.hh */,
				2B0197C015BDE7D900CE5F70 /* square_union.hh */,
				2B0197C115BDE7D900CE5F70 /* sum.hh */,
				2B0197C215BDE7D900CE5F70 /* terminal.hh */,
				2B0197C315BDE7D900CE5F70 /* top.hh */,
				2B037A1D15C6B26B00395E2C /* visit.hh */,
			);
			path = dd;
			sourceTree = "<group>";
		};
		2B0EA1301614B3E70019EB04 /* order */ = {
			isa = PBXGroup;
			children = (
				2B0EA1321615D0A10019EB04 /* order.hh */,
				2B0EA13616163AC80019EB04 /* utility.hh */,
			);
			path = order;
			sourceTree = "<group>";
		};
		2B0EA134161638F90019EB04 /* hom */ = {
			isa = PBXGroup;
			children = (
				2B86F646162C3BDC0026412E /* closure.hh */,
				2B5F99771623149000BAA8D4 /* composition.hh */,
				2BE71C62161C2CBA00B22084 /* cons.hh */,
				2B454E8F162C2BE50086989F /* constant.hh */,
				2B1A26981619D56A005D6BB0 /* context.hh */,
				2B1A26991619D5DB005D6BB0 /* context_fwd.hh */,
				2B1A269A1619E8C9005D6BB0 /* definition_fwd.hh */,
				2B1A26941619BDB1005D6BB0 /* definition.hh */,
				2BC9F2B8161B4620005B5CDE /* evaluation.hh */,
				2BC9F2B7161B3B78005B5CDE /* evaluation_error.hh */,
				2B454E82162BFF6D0086989F /* expression.hh */,
				2BE71C67161CB5E700B22084 /* fixpoint.hh */,
				2B1A26961619BDEC005D6BB0 /* identity.hh */,
				2B5723E8161F0A3200F09892 /* inductive.hh */,
				2BE71C6F161CD4A500B22084 /* local.hh */,
				2B4C60A0162372630065D7F3 /* rewrite.hh */,
				2B4C60A11624676B0065D7F3 /* saturation_fixpoint.hh */,
				2B4C609C16232FBA0065D7F3 /* saturation_sum.hh */,
				2B1A26971619BEF1005D6BB0 /* sum.hh */,
				2BCB2533163AF7D0002452D6 /* values_function.hh */,
			);
			path = hom;
			sourceTree = "<group>";
		};
		2B0EA137161640190019EB04 /* order */ = {
			isa = PBXGroup;
			children = (
				2B04D093163454D900CB57A3 /* test_order.cc */,
				2B0EA138161640450019EB04 /* test_utility.cc */,
			);
			path = order;
			sourceTree = "<group>";
		};
		2B1A269B1619EA75005D6BB0 /* hom */ = {
			isa = PBXGroup;
			children = (
				2B4C1C2316207503005E0690 /* common.hh */,
				2B4C1C2016207349005E0690 /* common_inductives.hh */,
				2B4C1C1F16207348005E0690 /* common_inductives.cc */,
				2B86F648162C4BE90026412E /* test_hom_closure.cc */,
				2B4C609816232ABB0065D7F3 /* test_hom_composition.cc */,
				2BE71C64161C2FBB00B22084 /* test_hom_cons.cc */,
				2BE71C6C161CBBC900B22084 /* test_hom_fixpoint.cc */,
				2B1A269C1619EA87005D6BB0 /* test_hom_identity.cc */,
				2B5723EA161F1C8F00F09892 /* test_hom_inductive.cc */,
				2BE71C70161CE08E00B22084 /* test_hom_local.cc */,
				2B4C60A6162474550065D7F3 /* test_hom_saturation_fixpoint.cc */,
				2B4C609D162341E60065D7F3 /* test_hom_saturation_sum.cc */,
				2B7D16B0161BDAFC00FD77F8 /* test_hom_sum.cc */,
				2BCB2539163B3F57002452D6 /* test_hom_values_function.cc */,
				2B4C60A916256E440065D7F3 /* test_rewriting.cc */,
			);
			path = hom;
			sourceTree = "<group>";
		};
		2B454E7E162AB8B20086989F /* examples */ = {
			isa = PBXGroup;
			children = (
				2B454E7F162AB8B20086989F /* expression.cc */,
			);
			path = examples;
			sourceTree = "<group>";
		};
		2B51A8CE14E07CEC0062A43A = {
			isa = PBXGroup;
			children = (
				2BB9F9BF1598FE6900A31F5B /* LICENSE */,
				2B38CC8615C023C10067BDD2 /* README */,
				2BC6106914E59FA00081D743 /* binaries */,
				2B454E7E162AB8B20086989F /* examples */,
				2BB1A99414E07D38007921F2 /* sdd */,
				2BB1A9AE14E086E3007921F2 /* tests */,
			);
			sourceTree = "<group>";
		};
		2BB1A99414E07D38007921F2 /* sdd */ = {
			isa = PBXGroup;
			children = (
				2BB1A9B014E08BC7007921F2 /* sdd.hh */,
				2BB1A99614E07D38007921F2 /* conf */,
				2B0197B415BDE7D900CE5F70 /* dd */,
				2BB1A99814E07D38007921F2 /* internal */,
				2B0EA134161638F90019EB04 /* hom */,
				2B0EA1301614B3E70019EB04 /* order */,
				2BF0F986157A719E005D1275 /* values */,
			);
			path = sdd;
			sourceTree = "<group>";
		};
		2BB1A99614E07D38007921F2 /* conf */ = {
			isa = PBXGroup;
			children = (
				2B85630B15C9B1CC00085F5F /* default_configurations.hh */,
			);
			path = conf;
			sourceTree = "<group>";
		};
		2BB1A99814E07D38007921F2 /* internal */ = {
			isa = PBXGroup;
			children = (
				2BB1A99914E07D38007921F2 /* mem */,
				2BB1A9A514E07D38007921F2 /* util */,
			);
			path = internal;
			sourceTree = "<group>";
		};
		2BB1A99914E07D38007921F2 /* mem */ = {
			isa = PBXGroup;
			children = (
				2B6986191576A393001DC189 /* cache.hh */,
				2BB1A99A14E07D38007921F2 /* ptr.hh */,
				2BB1A99B14E07D38007921F2 /* ref_counted.hh */,
				2BB1A99C14E07D38007921F2 /* unique_table.hh */,
				2BB1A99D14E07D38007921F2 /* variant.hh */,
				2BB1A99E14E07D38007921F2 /* variant_impl.hh */,
			);
			path = mem;
			sourceTree = "<group>";
		};
		2BB1A9A514E07D38007921F2 /* util */ = {
			isa = PBXGroup;
			children = (
				2BD545BC15702831006B51B3 /* hash.hh */,
				2B54BE8815710F9E005D5D3B /* packed.hh */,
				2BEA6EFD1637DCE800952A79 /* print_sizes_fwd.hh */,
				2BEA6EFB1637A5E500952A79 /* print_sizes.hh */,
				2BB1A9AB14E07D38007921F2 /* typelist.hh */,
			);
			path = util;
			sourceTree = "<group>";
		};
		2BB1A9AE14E086E3007921F2 /* tests */ = {
			isa = PBXGroup;
			children = (
				2BE71C73161CE1B300B22084 /* CMakeLists.txt */,
				2BD33B5514E660D0004A7657 /* tests.cc */,
				2BC4729E15BF1B9300A8D442 /* dd */,
				2BC472A515BF1BB300A8D442 /* gtest */,
				2B1A269B1619EA75005D6BB0 /* hom */,
				2BC6105514E59EF80081D743 /* internal */,
				2B0EA137161640190019EB04 /* order */,
				2BD0DA7E157A9553005BC59A /* values */,
			);
			path = tests;
			sourceTree = "<group>";
		};
		2BC4729E15BF1B9300A8D442 /* dd */ = {
			isa = PBXGroup;
			children = (
				2B4BE59715C416670053346F /* test_definition.cc */,
				2BC4729F15BF1B9300A8D442 /* test_difference.cc */,
				2BC472A015BF1B9300A8D442 /* test_intersection.cc */,
				2B19AF0815C5E3CD00C4ABB0 /* test_paths.cc */,
				2BC472A115BF1B9300A8D442 /* test_sum.cc */,
				2B1E0FD515C3EBB7006BC2A1 /* test_top.cc */,
			);
			path = dd;
			sourceTree = "<group>";
		};
		2BC472A515BF1BB300A8D442 /* gtest */ = {
			isa = PBXGroup;
			children = (
				2BC472A715BF1BB300A8D442 /* include */,
				2BC472C215BF1BB300A8D442 /* src */,
			);
			path = gtest;
			sourceTree = "<group>";
		};
		2BC472A715BF1BB300A8D442 /* include */ = {
			isa = PBXGroup;
			children = (
				2BC472A815BF1BB300A8D442 /* gtest */,
			);
			path = include;
			sourceTree = "<group>";
		};
		2BC472A815BF1BB300A8D442 /* gtest */ = {
			isa = PBXGroup;
			children = (
				2BC472A915BF1BB300A8D442 /* gtest-death-test.h */,
				2BC472AA15BF1BB300A8D442 /* gtest-message.h */,
				2BC472AB15BF1BB300A8D442 /* gtest-param-test.h */,
				2BC472AC15BF1BB300A8D442 /* gtest-param-test.h.pump */,
				2BC472AD15BF1BB300A8D442 /* gtest-printers.h */,
				2BC472AE15BF1BB300A8D442 /* gtest-spi.h */,
				2BC472AF15BF1BB300A8D442 /* gtest-test-part.h */,
				2BC472B015BF1BB300A8D442 /* gtest-typed-test.h */,
				2BC472B115BF1BB300A8D442 /* gtest.h */,
				2BC472B215BF1BB300A8D442 /* gtest_pred_impl.h */,
				2BC472B315BF1BB300A8D442 /* gtest_prod.h */,
				2BC472B415BF1BB300A8D442 /* internal */,
			);
			path = gtest;
			sourceTree = "<group>";
		};
		2BC472B415BF1BB300A8D442 /* internal */ = {
			isa = PBXGroup;
			children = (
				2BC472B515BF1BB300A8D442 /* gtest-death-test-internal.h */,
				2BC472B615BF1BB300A8D442 /* gtest-filepath.h */,
				2BC472B715BF1BB300A8D442 /* gtest-internal.h */,
				2BC472B815BF1BB300A8D442 /* gtest-linked_ptr.h */,
				2BC472B915BF1BB300A8D442 /* gtest-param-util-generated.h */,
				2BC472BA15BF1BB300A8D442 /* gtest-param-util-generated.h.pump */,
				2BC472BB15BF1BB300A8D442 /* gtest-param-util.h */,
				2BC472BC15BF1BB300A8D442 /* gtest-port.h */,
				2BC472BD15BF1BB300A8D442 /* gtest-string.h */,
				2BC472BE15BF1BB300A8D442 /* gtest-tuple.h */,
				2BC472BF15BF1BB300A8D442 /* gtest-tuple.h.pump */,
				2BC472C015BF1BB300A8D442 /* gtest-type-util.h */,
				2BC472C115BF1BB300A8D442 /* gtest-type-util.h.pump */,
			);
			path = internal;
			sourceTree = "<group>";
		};
		2BC472C215BF1BB300A8D442 /* src */ = {
			isa = PBXGroup;
			children = (
				2BC472C315BF1BB300A8D442 /* gtest-all.cc */,
				2BC472C415BF1BB300A8D442 /* gtest-death-test.cc */,
				2BC472C515BF1BB300A8D442 /* gtest-filepath.cc */,
				2BC472C615BF1BB300A8D442 /* gtest-internal-inl.h */,
				2BC472C715BF1BB300A8D442 /* gtest-port.cc */,
				2BC472C815BF1BB300A8D442 /* gtest-printers.cc */,
				2BC472C915BF1BB300A8D442 /* gtest-test-part.cc */,
				2BC472CA15BF1BB300A8D442 /* gtest-typed-test.cc */,
				2BC472CB15BF1BB300A8D442 /* gtest.cc */,
				2BC472CC15BF1BB300A8D442 /* gtest_main.cc */,
			);
			path = src;
			sourceTree = "<group>";
		};
		2BC6105514E59EF80081D743 /* internal */ = {
			isa = PBXGroup;
			children = (
				2BD0DA82157A95C6005BC59A /* mem */,
			);
			path = internal;
			sourceTree = "<group>";
		};
		2BC6106914E59FA00081D743 /* binaries */ = {
			isa = PBXGroup;
			children = (
				2BC472DA15BF1C1300A8D442 /* libgtest.a */,
				2BE8742015BF1DD000D38953 /* tests */,
				2B2DE8A8162EFFDD00CDEEC1 /* expression */,
			);
			name = binaries;
			sourceTree = "<group>";
		};
		2BD0DA7E157A9553005BC59A /* values */ = {
			isa = PBXGroup;
			children = (
				2BD0DA80157A9596005BC59A /* test_bitset.cc */,
			);
			path = values;
			sourceTree = "<group>";
		};
		2BD0DA82157A95C6005BC59A /* mem */ = {
			isa = PBXGroup;
			children = (
				2BD0DA87157A9687005BC59A /* test_cache.cc */,
				2BD0DA91157A99A6005BC59A /* test_ptr.cc */,
				2B4BE59B15C431B10053346F /* test_unique_table.cc */,
				2BD0DA83157A95C6005BC59A /* test_variant.cc */,
				2BD0DA84157A95C6005BC59A /* test_variant_no_unroll.cc */,
			);
			path = mem;
			sourceTree = "<group>";
		};
		2BF0F986157A719E005D1275 /* values */ = {
			isa = PBXGroup;
			children = (
				2BF0F988157A71B7005D1275 /* bitset.hh */,
			);
			path = values;
			sourceTree = "<group>";
		};
/* End PBXGroup section */

/* Begin PBXHeadersBuildPhase section */
		2BC472D815BF1C1300A8D442 /* Headers */ = {
			isa = PBXHeadersBuildPhase;
			buildActionMask = 2147483647;
			files = (
			);
			runOnlyForDeploymentPostprocessing = 0;
		};
/* End PBXHeadersBuildPhase section */

/* Begin PBXNativeTarget section */
		2BC472D915BF1C1300A8D442 /* gtest */ = {
			isa = PBXNativeTarget;
			buildConfigurationList = 2BC472DB15BF1C1300A8D442 /* Build configuration list for PBXNativeTarget "gtest" */;
			buildPhases = (
				2BC472D615BF1C1300A8D442 /* Sources */,
				2BC472D715BF1C1300A8D442 /* Frameworks */,
				2BC472D815BF1C1300A8D442 /* Headers */,
			);
			buildRules = (
			);
			dependencies = (
			);
			name = gtest;
			productName = gtest;
			productReference = 2BC472DA15BF1C1300A8D442 /* libgtest.a */;
			productType = "com.apple.product-type.library.static";
		};
		2BD33B5914E660ED004A7657 /* tests */ = {
			isa = PBXNativeTarget;
			buildConfigurationList = 2BD33B6114E660ED004A7657 /* Build configuration list for PBXNativeTarget "tests" */;
			buildPhases = (
				2BD33B5614E660ED004A7657 /* Sources */,
				2BD33B5714E660ED004A7657 /* Frameworks */,
				2BD33B5814E660ED004A7657 /* CopyFiles */,
			);
			buildRules = (
			);
			dependencies = (
				2BC472E015BF1C8000A8D442 /* PBXTargetDependency */,
			);
			name = tests;
			productName = tests;
			productReference = 2BE8742015BF1DD000D38953 /* tests */;
			productType = "com.apple.product-type.tool";
		};
		2BD71B1A162CACFF00260E6C /* expression */ = {
			isa = PBXNativeTarget;
			buildConfigurationList = 2BD71B24162CACFF00260E6C /* Build configuration list for PBXNativeTarget "expression" */;
			buildPhases = (
				2BD71B17162CACFF00260E6C /* Sources */,
				2BD71B18162CACFF00260E6C /* Frameworks */,
				2BD71B19162CACFF00260E6C /* CopyFiles */,
			);
			buildRules = (
			);
			dependencies = (
			);
			name = expression;
			productName = expression;
			productReference = 2B2DE8A8162EFFDD00CDEEC1 /* expression */;
			productType = "com.apple.product-type.tool";
		};
/* End PBXNativeTarget section */

/* Begin PBXProject section */
		2B51A8D014E07CEC0062A43A /* Project object */ = {
			isa = PBXProject;
			attributes = {
				LastUpgradeCheck = 0450;
			};
			buildConfigurationList = 2B51A8D314E07CEC0062A43A /* Build configuration list for PBXProject "libsdd" */;
			compatibilityVersion = "Xcode 3.2";
			developmentRegion = English;
			hasScannedForEncodings = 0;
			knownRegions = (
				en,
			);
			mainGroup = 2B51A8CE14E07CEC0062A43A;
			productRefGroup = 2B51A8CE14E07CEC0062A43A;
			projectDirPath = "";
			projectRoot = "";
			targets = (
				2BD33B5914E660ED004A7657 /* tests */,
				2BC472D915BF1C1300A8D442 /* gtest */,
				2BD71B1A162CACFF00260E6C /* expression */,
			);
		};
/* End PBXProject section */

/* Begin PBXSourcesBuildPhase section */
		2BC472D615BF1C1300A8D442 /* Sources */ = {
			isa = PBXSourcesBuildPhase;
			buildActionMask = 2147483647;
			files = (
				2BC472DE15BF1C3200A8D442 /* gtest-all.cc in Sources */,
			);
			runOnlyForDeploymentPostprocessing = 0;
		};
		2BD33B5614E660ED004A7657 /* Sources */ = {
			isa = PBXSourcesBuildPhase;
			buildActionMask = 2147483647;
			files = (
				2B38499C15B595A000D04B6D /* test_cache.cc in Sources */,
				2B38499D15B595A000D04B6D /* test_ptr.cc in Sources */,
				2B38499E15B595A000D04B6D /* test_variant.cc in Sources */,
				2B38499F15B595A000D04B6D /* test_variant_no_unroll.cc in Sources */,
				2B3849A015B595A000D04B6D /* test_bitset.cc in Sources */,
				2B99C75B15AB2BE0007389B8 /* tests.cc in Sources */,
				2BC472A215BF1B9300A8D442 /* test_difference.cc in Sources */,
				2BC472A315BF1B9300A8D442 /* test_intersection.cc in Sources */,
				2BC472A415BF1B9300A8D442 /* test_sum.cc in Sources */,
				2B1E0FD715C3EBB7006BC2A1 /* test_top.cc in Sources */,
				2B4BE59915C416670053346F /* test_definition.cc in Sources */,
				2B4BE59D15C431B10053346F /* test_unique_table.cc in Sources */,
				2B19AF0A15C5E3CD00C4ABB0 /* test_paths.cc in Sources */,
				2B0EA13A161640450019EB04 /* test_utility.cc in Sources */,
				2B1A269E1619EA87005D6BB0 /* test_hom_identity.cc in Sources */,
				2B7D16B2161BDAFC00FD77F8 /* test_hom_sum.cc in Sources */,
				2BE71C66161C2FBB00B22084 /* test_hom_cons.cc in Sources */,
				2BE71C6E161CBBC900B22084 /* test_hom_fixpoint.cc in Sources */,
				2BE71C72161CE08E00B22084 /* test_hom_local.cc in Sources */,
				2B5723EC161F1C8F00F09892 /* test_hom_inductive.cc in Sources */,
				2B4C1C2116207349005E0690 /* common_inductives.cc in Sources */,
				2B4C609A16232ABB0065D7F3 /* test_hom_composition.cc in Sources */,
				2B4C609F162341E60065D7F3 /* test_hom_saturation_sum.cc in Sources */,
				2B4C60A8162474550065D7F3 /* test_hom_saturation_fixpoint.cc in Sources */,
				2B4C60AB16256E440065D7F3 /* test_rewriting.cc in Sources */,
<<<<<<< HEAD
				2B86F64A162C4BE90026412E /* test_hom_closure.cc in Sources */,
				2B04D095163454D900CB57A3 /* test_order.cc in Sources */,
			);
			runOnlyForDeploymentPostprocessing = 0;
		};
		2BD71B17162CACFF00260E6C /* Sources */ = {
			isa = PBXSourcesBuildPhase;
			buildActionMask = 2147483647;
			files = (
				2BD71B26162CAD1300260E6C /* expression.cc in Sources */,
=======
				2BCB253B163B3F57002452D6 /* test_hom_values_function.cc in Sources */,
>>>>>>> 36a23979
			);
			runOnlyForDeploymentPostprocessing = 0;
		};
/* End PBXSourcesBuildPhase section */

/* Begin PBXTargetDependency section */
		2BC472E015BF1C8000A8D442 /* PBXTargetDependency */ = {
			isa = PBXTargetDependency;
			target = 2BC472D915BF1C1300A8D442 /* gtest */;
			targetProxy = 2BC472DF15BF1C8000A8D442 /* PBXContainerItemProxy */;
		};
/* End PBXTargetDependency section */

/* Begin XCBuildConfiguration section */
		2B51A8D514E07CEC0062A43A /* Debug */ = {
			isa = XCBuildConfiguration;
			buildSettings = {
				CLANG_CXX_LANGUAGE_STANDARD = "c++0x";
				CLANG_CXX_LIBRARY = "libc++";
				GCC_ENABLE_OBJC_EXCEPTIONS = NO;
				GCC_ENABLE_SSE3_EXTENSIONS = YES;
				GCC_ENABLE_SSE41_EXTENSIONS = YES;
				GCC_ENABLE_SSE42_EXTENSIONS = YES;
				GCC_ENABLE_SUPPLEMENTAL_SSE3_INSTRUCTIONS = YES;
				GCC_STRICT_ALIASING = YES;
				GCC_UNROLL_LOOPS = YES;
				GCC_VERSION = com.apple.compilers.llvm.clang.1_0;
				HEADER_SEARCH_PATHS = (
					/opt/local/include,
					"$(SRCROOT)",
				);
				LIBRARY_SEARCH_PATHS = "";
			};
			name = Debug;
		};
		2B51A8D614E07CEC0062A43A /* Release */ = {
			isa = XCBuildConfiguration;
			buildSettings = {
				CLANG_CXX_LANGUAGE_STANDARD = "c++0x";
				CLANG_CXX_LIBRARY = "libc++";
				GCC_ENABLE_OBJC_EXCEPTIONS = NO;
				GCC_ENABLE_SSE3_EXTENSIONS = YES;
				GCC_ENABLE_SSE41_EXTENSIONS = YES;
				GCC_ENABLE_SSE42_EXTENSIONS = YES;
				GCC_ENABLE_SUPPLEMENTAL_SSE3_INSTRUCTIONS = YES;
				GCC_STRICT_ALIASING = YES;
				GCC_UNROLL_LOOPS = YES;
				GCC_VERSION = com.apple.compilers.llvm.clang.1_0;
				HEADER_SEARCH_PATHS = (
					/opt/local/include,
					"$(SRCROOT)",
				);
				LIBRARY_SEARCH_PATHS = "";
			};
			name = Release;
		};
		2BC472DC15BF1C1300A8D442 /* Debug */ = {
			isa = XCBuildConfiguration;
			buildSettings = {
				ALWAYS_SEARCH_USER_PATHS = NO;
				ARCHS = "$(ARCHS_STANDARD_64_BIT)";
				CLANG_CXX_LANGUAGE_STANDARD = "gnu++0x";
				CLANG_WARN__DUPLICATE_METHOD_MATCH = YES;
				COMBINE_HIDPI_IMAGES = YES;
				COPY_PHASE_STRIP = NO;
				EXECUTABLE_PREFIX = lib;
				GCC_C_LANGUAGE_STANDARD = gnu99;
				GCC_DYNAMIC_NO_PIC = NO;
				GCC_ENABLE_OBJC_EXCEPTIONS = YES;
				GCC_OPTIMIZATION_LEVEL = 0;
				GCC_PREPROCESSOR_DEFINITIONS = (
					"GTEST_HAS_TR1_TUPLE=0",
					"DEBUG=1",
				);
				GCC_SYMBOLS_PRIVATE_EXTERN = NO;
				GCC_WARN_64_TO_32_BIT_CONVERSION = YES;
				GCC_WARN_ABOUT_RETURN_TYPE = YES;
				GCC_WARN_UNINITIALIZED_AUTOS = YES;
				GCC_WARN_UNUSED_VARIABLE = YES;
				HEADER_SEARCH_PATHS = (
					/opt/local/include,
					"$(SRCROOT)",
					"$(SRCROOT)/tests/gtest",
					"$(SRCROOT)/tests/gtest/include",
				);
				MACOSX_DEPLOYMENT_TARGET = 10.7;
				ONLY_ACTIVE_ARCH = YES;
				PRODUCT_NAME = "$(TARGET_NAME)";
				SDKROOT = macosx;
			};
			name = Debug;
		};
		2BC472DD15BF1C1300A8D442 /* Release */ = {
			isa = XCBuildConfiguration;
			buildSettings = {
				ALWAYS_SEARCH_USER_PATHS = NO;
				ARCHS = "$(ARCHS_STANDARD_64_BIT)";
				CLANG_CXX_LANGUAGE_STANDARD = "gnu++0x";
				CLANG_WARN__DUPLICATE_METHOD_MATCH = YES;
				COMBINE_HIDPI_IMAGES = YES;
				COPY_PHASE_STRIP = YES;
				DEBUG_INFORMATION_FORMAT = "dwarf-with-dsym";
				EXECUTABLE_PREFIX = lib;
				GCC_C_LANGUAGE_STANDARD = gnu99;
				GCC_ENABLE_OBJC_EXCEPTIONS = YES;
				GCC_PREPROCESSOR_DEFINITIONS = "GTEST_HAS_TR1_TUPLE=0";
				GCC_WARN_64_TO_32_BIT_CONVERSION = YES;
				GCC_WARN_ABOUT_RETURN_TYPE = YES;
				GCC_WARN_UNINITIALIZED_AUTOS = YES;
				GCC_WARN_UNUSED_VARIABLE = YES;
				HEADER_SEARCH_PATHS = (
					/opt/local/include,
					"$(SRCROOT)",
					"$(SRCROOT)/tests/gtest",
					"$(SRCROOT)/tests/gtest/include",
				);
				MACOSX_DEPLOYMENT_TARGET = 10.7;
				PRODUCT_NAME = "$(TARGET_NAME)";
				SDKROOT = macosx;
			};
			name = Release;
		};
		2BD33B6214E660ED004A7657 /* Debug */ = {
			isa = XCBuildConfiguration;
			buildSettings = {
				ALWAYS_SEARCH_USER_PATHS = NO;
				ARCHS = "$(ARCHS_STANDARD_64_BIT)";
				CLANG_WARN_IMPLICIT_SIGN_CONVERSION = NO;
				COPY_PHASE_STRIP = NO;
				FRAMEWORK_SEARCH_PATHS = (
					"$(inherited)",
					"$(SRCROOT)",
				);
				GCC_C_LANGUAGE_STANDARD = gnu99;
				GCC_DYNAMIC_NO_PIC = NO;
				GCC_ENABLE_OBJC_EXCEPTIONS = YES;
				GCC_OPTIMIZATION_LEVEL = 0;
				GCC_PREPROCESSOR_DEFINITIONS = (
					"DEBUG=1",
					"GTEST_USE_OWN_TR1_TUPLE=1",
				);
				GCC_SYMBOLS_PRIVATE_EXTERN = NO;
				GCC_WARN_64_TO_32_BIT_CONVERSION = YES;
				GCC_WARN_ABOUT_MISSING_PROTOTYPES = NO;
				GCC_WARN_ABOUT_RETURN_TYPE = YES;
				GCC_WARN_INITIALIZER_NOT_FULLY_BRACKETED = YES;
				GCC_WARN_SHADOW = YES;
				GCC_WARN_SIGN_COMPARE = NO;
				GCC_WARN_UNUSED_VARIABLE = YES;
				HEADER_SEARCH_PATHS = (
					"$(inherited)",
					"$(SRCROOT)/tests/gtest/include",
				);
				MACOSX_DEPLOYMENT_TARGET = 10.7;
				ONLY_ACTIVE_ARCH = YES;
				OTHER_CPLUSPLUSFLAGS = "$(OTHER_CFLAGS)";
				PRODUCT_NAME = "$(TARGET_NAME)";
				SDKROOT = macosx;
				WARNING_CFLAGS = "-Wall";
			};
			name = Debug;
		};
		2BD33B6314E660ED004A7657 /* Release */ = {
			isa = XCBuildConfiguration;
			buildSettings = {
				ALWAYS_SEARCH_USER_PATHS = NO;
				ARCHS = "$(ARCHS_STANDARD_64_BIT)";
				CLANG_WARN_IMPLICIT_SIGN_CONVERSION = NO;
				COPY_PHASE_STRIP = YES;
				DEBUG_INFORMATION_FORMAT = "dwarf-with-dsym";
				FRAMEWORK_SEARCH_PATHS = (
					"$(inherited)",
					"$(SRCROOT)",
				);
				GCC_C_LANGUAGE_STANDARD = gnu99;
				GCC_ENABLE_OBJC_EXCEPTIONS = YES;
				GCC_PREPROCESSOR_DEFINITIONS = "GTEST_USE_OWN_TR1_TUPLE=1";
				GCC_WARN_64_TO_32_BIT_CONVERSION = YES;
				GCC_WARN_ABOUT_MISSING_PROTOTYPES = NO;
				GCC_WARN_ABOUT_RETURN_TYPE = YES;
				GCC_WARN_INITIALIZER_NOT_FULLY_BRACKETED = YES;
				GCC_WARN_SHADOW = YES;
				GCC_WARN_SIGN_COMPARE = NO;
				GCC_WARN_UNUSED_VARIABLE = YES;
				HEADER_SEARCH_PATHS = (
					"$(inherited)",
					"$(SRCROOT)/tests/gtest/include",
				);
				MACOSX_DEPLOYMENT_TARGET = 10.7;
				OTHER_CPLUSPLUSFLAGS = "$(OTHER_CFLAGS)";
				PRODUCT_NAME = "$(TARGET_NAME)";
				SDKROOT = macosx;
				WARNING_CFLAGS = "-Wall";
			};
			name = Release;
		};
		2BD71B22162CACFF00260E6C /* Debug */ = {
			isa = XCBuildConfiguration;
			buildSettings = {
				ALWAYS_SEARCH_USER_PATHS = NO;
				ARCHS = "$(ARCHS_STANDARD_64_BIT)";
				CLANG_CXX_LANGUAGE_STANDARD = "gnu++0x";
				CLANG_WARN_EMPTY_BODY = YES;
				CLANG_WARN__DUPLICATE_METHOD_MATCH = YES;
				COPY_PHASE_STRIP = NO;
				GCC_C_LANGUAGE_STANDARD = gnu99;
				GCC_DYNAMIC_NO_PIC = NO;
				GCC_ENABLE_OBJC_EXCEPTIONS = YES;
				GCC_OPTIMIZATION_LEVEL = 0;
				GCC_PREPROCESSOR_DEFINITIONS = (
					"DEBUG=1",
					"$(inherited)",
				);
				GCC_SYMBOLS_PRIVATE_EXTERN = NO;
				GCC_WARN_64_TO_32_BIT_CONVERSION = YES;
				GCC_WARN_ABOUT_RETURN_TYPE = YES;
				GCC_WARN_UNINITIALIZED_AUTOS = YES;
				GCC_WARN_UNUSED_VARIABLE = YES;
				MACOSX_DEPLOYMENT_TARGET = 10.8;
				ONLY_ACTIVE_ARCH = YES;
				PRODUCT_NAME = "$(TARGET_NAME)";
				SDKROOT = macosx;
			};
			name = Debug;
		};
		2BD71B23162CACFF00260E6C /* Release */ = {
			isa = XCBuildConfiguration;
			buildSettings = {
				ALWAYS_SEARCH_USER_PATHS = NO;
				ARCHS = "$(ARCHS_STANDARD_64_BIT)";
				CLANG_CXX_LANGUAGE_STANDARD = "gnu++0x";
				CLANG_WARN_EMPTY_BODY = YES;
				CLANG_WARN__DUPLICATE_METHOD_MATCH = YES;
				COPY_PHASE_STRIP = YES;
				DEBUG_INFORMATION_FORMAT = "dwarf-with-dsym";
				GCC_C_LANGUAGE_STANDARD = gnu99;
				GCC_ENABLE_OBJC_EXCEPTIONS = YES;
				GCC_WARN_64_TO_32_BIT_CONVERSION = YES;
				GCC_WARN_ABOUT_RETURN_TYPE = YES;
				GCC_WARN_UNINITIALIZED_AUTOS = YES;
				GCC_WARN_UNUSED_VARIABLE = YES;
				MACOSX_DEPLOYMENT_TARGET = 10.8;
				PRODUCT_NAME = "$(TARGET_NAME)";
				SDKROOT = macosx;
			};
			name = Release;
		};
/* End XCBuildConfiguration section */

/* Begin XCConfigurationList section */
		2B51A8D314E07CEC0062A43A /* Build configuration list for PBXProject "libsdd" */ = {
			isa = XCConfigurationList;
			buildConfigurations = (
				2B51A8D514E07CEC0062A43A /* Debug */,
				2B51A8D614E07CEC0062A43A /* Release */,
			);
			defaultConfigurationIsVisible = 0;
			defaultConfigurationName = Release;
		};
		2BC472DB15BF1C1300A8D442 /* Build configuration list for PBXNativeTarget "gtest" */ = {
			isa = XCConfigurationList;
			buildConfigurations = (
				2BC472DC15BF1C1300A8D442 /* Debug */,
				2BC472DD15BF1C1300A8D442 /* Release */,
			);
			defaultConfigurationIsVisible = 0;
			defaultConfigurationName = Release;
		};
		2BD33B6114E660ED004A7657 /* Build configuration list for PBXNativeTarget "tests" */ = {
			isa = XCConfigurationList;
			buildConfigurations = (
				2BD33B6214E660ED004A7657 /* Debug */,
				2BD33B6314E660ED004A7657 /* Release */,
			);
			defaultConfigurationIsVisible = 0;
			defaultConfigurationName = Release;
		};
		2BD71B24162CACFF00260E6C /* Build configuration list for PBXNativeTarget "expression" */ = {
			isa = XCConfigurationList;
			buildConfigurations = (
				2BD71B22162CACFF00260E6C /* Debug */,
				2BD71B23162CACFF00260E6C /* Release */,
			);
			defaultConfigurationIsVisible = 0;
			defaultConfigurationName = Release;
		};
/* End XCConfigurationList section */
	};
	rootObject = 2B51A8D014E07CEC0062A43A /* Project object */;
}<|MERGE_RESOLUTION|>--- conflicted
+++ resolved
@@ -33,11 +33,8 @@
 		2BC472A415BF1B9300A8D442 /* test_sum.cc in Sources */ = {isa = PBXBuildFile; fileRef = 2BC472A115BF1B9300A8D442 /* test_sum.cc */; };
 		2BC472DE15BF1C3200A8D442 /* gtest-all.cc in Sources */ = {isa = PBXBuildFile; fileRef = 2BC472C315BF1BB300A8D442 /* gtest-all.cc */; };
 		2BC472E115BF1D0000A8D442 /* libgtest.a in Frameworks */ = {isa = PBXBuildFile; fileRef = 2BC472DA15BF1C1300A8D442 /* libgtest.a */; };
-<<<<<<< HEAD
 		2BD71B26162CAD1300260E6C /* expression.cc in Sources */ = {isa = PBXBuildFile; fileRef = 2B454E7F162AB8B20086989F /* expression.cc */; };
-=======
 		2BCB253B163B3F57002452D6 /* test_hom_values_function.cc in Sources */ = {isa = PBXBuildFile; fileRef = 2BCB2539163B3F57002452D6 /* test_hom_values_function.cc */; };
->>>>>>> 36a23979
 		2BE71C66161C2FBB00B22084 /* test_hom_cons.cc in Sources */ = {isa = PBXBuildFile; fileRef = 2BE71C64161C2FBB00B22084 /* test_hom_cons.cc */; };
 		2BE71C6E161CBBC900B22084 /* test_hom_fixpoint.cc in Sources */ = {isa = PBXBuildFile; fileRef = 2BE71C6C161CBBC900B22084 /* test_hom_fixpoint.cc */; };
 		2BE71C72161CE08E00B22084 /* test_hom_local.cc in Sources */ = {isa = PBXBuildFile; fileRef = 2BE71C70161CE08E00B22084 /* test_hom_local.cc */; };
@@ -670,8 +667,8 @@
 				2B4C609A16232ABB0065D7F3 /* test_hom_composition.cc in Sources */,
 				2B4C609F162341E60065D7F3 /* test_hom_saturation_sum.cc in Sources */,
 				2B4C60A8162474550065D7F3 /* test_hom_saturation_fixpoint.cc in Sources */,
+				2BCB253B163B3F57002452D6 /* test_hom_values_function.cc in Sources */,
 				2B4C60AB16256E440065D7F3 /* test_rewriting.cc in Sources */,
-<<<<<<< HEAD
 				2B86F64A162C4BE90026412E /* test_hom_closure.cc in Sources */,
 				2B04D095163454D900CB57A3 /* test_order.cc in Sources */,
 			);
@@ -682,9 +679,6 @@
 			buildActionMask = 2147483647;
 			files = (
 				2BD71B26162CAD1300260E6C /* expression.cc in Sources */,
-=======
-				2BCB253B163B3F57002452D6 /* test_hom_values_function.cc in Sources */,
->>>>>>> 36a23979
 			);
 			runOnlyForDeploymentPostprocessing = 0;
 		};
