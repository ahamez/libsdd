--- conflicted
+++ resolved
@@ -43,7 +43,6 @@
 TEST_F(rewriting_test, sum)
 {
   {
-<<<<<<< HEAD
     order<conf> o;
     order<conf> nested_o {"x"};
     o.add("b");
@@ -55,34 +54,6 @@
                               });
     const hom h1 = sdd::hom::rewrite(h0, o);
     ASSERT_NE(h1, h0);
-=======
-    const hom h0 = Sum<conf>({ id
-                             , Inductive<conf>(targeted_incr(1, 0))
-                             , Inductive<conf>(targeted_incr(0, 0))
-                             , Local(1, Inductive<conf>(targeted_incr(0, 0)))
-                             });
-
-    const std::size_t size = cxt.rewrite_cache().size();
-    const hom h1 = sdd::hom::rewrite(cxt, h0, 1);
-    ASSERT_EQ(size + 1, cxt.rewrite_cache().size());
-    ASSERT_NE(h0, h1);
-
-    SDD s0(1, SDD(0, {0}, one), SDD(0, {0}, one));
-    ASSERT_EQ(h0(s0), h1(s0));
-  }
-  {
-    const hom h0 = Sum<conf>({ id
-                             , Inductive<conf>(targeted_incr('1', 0))
-                             , Inductive<conf>(targeted_incr('0', 0))
-                             , Local(1, Inductive<conf>(targeted_incr('0', 0)))
-                             });
-
-    const std::size_t size = cxt.rewrite_cache().size();
-    const hom h1 = sdd::hom::rewrite(cxt, h0, 1);
-    ASSERT_EQ(size + 1, cxt.rewrite_cache().size());
-    ASSERT_NE(h0, h1);
-
->>>>>>> b71245d0
     SDD s0(1, SDD(0, {0}, one), SDD(0, {0}, one));
     ASSERT_EQ(h0(o, s0), h1(o, s0));
   }
@@ -106,7 +77,6 @@
 
 /*-------------------------------------------------------------------------------------------*/
 
-<<<<<<< HEAD
 //TEST_F(rewriting_test, fixpoint)
 //{
 //  {
@@ -143,37 +113,5 @@
 //    ASSERT_EQ(h1, h0);
 //  }
 //}
-=======
-TEST_F(rewriting_test, fixpoint)
-{
-  {
-    const hom h0 = Fixpoint(Sum<conf>({ id
-                                      , Inductive<conf>(targeted_incr(1, 0))
-                                      , Inductive<conf>(targeted_incr(0, 0))
-                                      , Local(1, Inductive<conf>(targeted_incr(0, 0)))
-                                      }));
-
-    const std::size_t size = cxt.rewrite_cache().size();
-    const hom h1 = sdd::hom::rewrite(cxt, h0, 1);
-    ASSERT_EQ(size + 1, cxt.rewrite_cache().size());
-    ASSERT_NE(h1, h0);
-
-    SDD s0(1, SDD(0, {0}, one), SDD(0, {0}, one));
-    ASSERT_EQ(h0(s0), h1(s0));
-  }
-
-  {
-    const hom h0 = Fixpoint(Sum<conf>({ Inductive<conf>(targeted_incr(1, 0))
-                                      , Inductive<conf>(targeted_incr(0, 0))
-                                      , Local(1, Inductive<conf>(targeted_incr(0, 0)))
-                                      }));
-
-    const std::size_t size = cxt.rewrite_cache().size();
-    const hom h1 = sdd::hom::rewrite(cxt, h0, 1);
-    ASSERT_EQ(size + 1, cxt.rewrite_cache().size());
-    ASSERT_EQ(h1, h0);
-  }
-}
->>>>>>> b71245d0
 
 /*-------------------------------------------------------------------------------------------*/