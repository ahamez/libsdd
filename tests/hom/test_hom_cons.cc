#include "gtest/gtest.h"

#include "tests/hom/common.hh"

/*------------------------------------------------------------------------------------------------*/

const SDD zero = sdd::zero<conf>();
const SDD one = sdd::one<conf>();
const hom id = sdd::Id<conf>();

struct hom_cons_test
  : public testing::Test
{
};

/*------------------------------------------------------------------------------------------------*/

TEST_F(hom_cons_test, construction)
{
  order_builder ob {"0"};
  order o(ob);
  {
<<<<<<< HEAD
    const hom h1 = sdd::hom::Cons<conf>(o, conf::Values {0,1,2}, id);
    const hom h2 = sdd::hom::Cons<conf>(o, conf::Values {0,1,2}, id);
    ASSERT_EQ(h1, h2);
  }
  {
    const hom h1 = sdd::hom::Cons<conf>(o, one, id);
    const hom h2 = sdd::hom::Cons<conf>(o, one, id);
    ASSERT_EQ(h1, h2);
  }
  {
    const hom h1 = sdd::hom::Cons<conf>(o, conf::Values {0,1,3}, id);
    const hom h2 = sdd::hom::Cons<conf>(o, conf::Values {0,1,2}, id);
    ASSERT_NE(h1, h2);
  }
  {
    const hom h1 = sdd::hom::Cons<conf>(o, one, id);
    const hom h2 = sdd::hom::Cons<conf>(o, zero, id);
    ASSERT_NE(h1, h2);
  }
  {
    const hom h1 = sdd::hom::Cons<conf>(o, one, id);
    const hom h2 = sdd::hom::Cons<conf>(o, conf::Values {0,1,2}, id);
=======
    const hom h1 = Cons<conf>(0, conf::Values {0,1,2}, id);
    const hom h2 = Cons<conf>(0, conf::Values {0,1,2}, id);
    ASSERT_EQ(h1, h2);
  }
  {
    const hom h1 = Cons<conf>(0, one, id);
    const hom h2 = Cons<conf>(0, one, id);
    ASSERT_EQ(h1, h2);
  }
  {
    const hom h1 = Cons<conf>(0, conf::Values {0,1,3}, id);
    const hom h2 = Cons<conf>(0, conf::Values {0,1,2}, id);
    ASSERT_NE(h1, h2);
  }
  {
    const hom h1 = Cons<conf>(0, one, id);
    const hom h2 = Cons<conf>(0, zero, id);
    ASSERT_NE(h1, h2);
  }
  {
    const hom h1 = Cons<conf>(0, one, id);
    const hom h2 = Cons<conf>(0, conf::Values {0,1,2}, id);
>>>>>>> aada4721
    ASSERT_NE(h1, h2);
  }
}

/*------------------------------------------------------------------------------------------------*/

TEST_F(hom_cons_test, evaluation)
{
  {
<<<<<<< HEAD
    order o(order_builder {"a"});
    const hom h = sdd::hom::Cons<conf>(o, conf::Values {0,1,2}, id);
    ASSERT_EQ(SDD(0, {0,1,2}, one), h(o, one));
  }
  {
    order o(order_builder {"a"});
    const hom h = sdd::hom::Cons<conf>(o, conf::Values {}, id);
    ASSERT_EQ(zero, h(o, one));
  }
  {
    order o(order_builder {"a"});
    const hom h = sdd::hom::Cons<conf>(o,  one, id);
    ASSERT_EQ(SDD(0, one, one), h(o, one));
=======
    const hom h = Cons<conf>(0, conf::Values {0,1,2}, id);
    ASSERT_EQ(SDD(0, {0,1,2}, one), h(one));
  }
  {
    const hom h = Cons<conf>(0, conf::Values {}, id);
    ASSERT_EQ(zero, h(one));
  }
  {
    const hom h = Cons<conf>(0, one, id);
    ASSERT_EQ(SDD(0, one, one), h(one));
>>>>>>> aada4721
  }
}

/*------------------------------------------------------------------------------------------------*/

TEST_F(hom_cons_test, no_cache)
{
<<<<<<< HEAD
  order o(order_builder {"a"});
  const hom h = sdd::hom::Cons<conf>(o, conf::Values {0,1,2}, id);
=======
  const hom h = Cons<conf>(0, conf::Values {0,1,2}, id);
>>>>>>> aada4721
  sdd::hom::context<conf> cxt;
  ASSERT_EQ(0, cxt.cache().size());
  ASSERT_EQ(SDD(0, {0,1,2}, one), h(cxt, o, one));
  ASSERT_EQ(0, cxt.cache().size());
}

/*------------------------------------------------------------------------------------------------*/<|MERGE_RESOLUTION|>--- conflicted
+++ resolved
@@ -20,53 +20,28 @@
   order_builder ob {"0"};
   order o(ob);
   {
-<<<<<<< HEAD
-    const hom h1 = sdd::hom::Cons<conf>(o, conf::Values {0,1,2}, id);
-    const hom h2 = sdd::hom::Cons<conf>(o, conf::Values {0,1,2}, id);
+    const hom h1 = Cons<conf>(o, conf::Values {0,1,2}, id);
+    const hom h2 = Cons<conf>(o, conf::Values {0,1,2}, id);
     ASSERT_EQ(h1, h2);
   }
   {
-    const hom h1 = sdd::hom::Cons<conf>(o, one, id);
-    const hom h2 = sdd::hom::Cons<conf>(o, one, id);
+    const hom h1 = Cons<conf>(o, one, id);
+    const hom h2 = Cons<conf>(o, one, id);
     ASSERT_EQ(h1, h2);
   }
   {
-    const hom h1 = sdd::hom::Cons<conf>(o, conf::Values {0,1,3}, id);
-    const hom h2 = sdd::hom::Cons<conf>(o, conf::Values {0,1,2}, id);
+    const hom h1 = Cons<conf>(o, conf::Values {0,1,3}, id);
+    const hom h2 = Cons<conf>(o, conf::Values {0,1,2}, id);
     ASSERT_NE(h1, h2);
   }
   {
-    const hom h1 = sdd::hom::Cons<conf>(o, one, id);
-    const hom h2 = sdd::hom::Cons<conf>(o, zero, id);
+    const hom h1 = Cons<conf>(o, one, id);
+    const hom h2 = Cons<conf>(o, zero, id);
     ASSERT_NE(h1, h2);
   }
   {
-    const hom h1 = sdd::hom::Cons<conf>(o, one, id);
-    const hom h2 = sdd::hom::Cons<conf>(o, conf::Values {0,1,2}, id);
-=======
-    const hom h1 = Cons<conf>(0, conf::Values {0,1,2}, id);
-    const hom h2 = Cons<conf>(0, conf::Values {0,1,2}, id);
-    ASSERT_EQ(h1, h2);
-  }
-  {
-    const hom h1 = Cons<conf>(0, one, id);
-    const hom h2 = Cons<conf>(0, one, id);
-    ASSERT_EQ(h1, h2);
-  }
-  {
-    const hom h1 = Cons<conf>(0, conf::Values {0,1,3}, id);
-    const hom h2 = Cons<conf>(0, conf::Values {0,1,2}, id);
-    ASSERT_NE(h1, h2);
-  }
-  {
-    const hom h1 = Cons<conf>(0, one, id);
-    const hom h2 = Cons<conf>(0, zero, id);
-    ASSERT_NE(h1, h2);
-  }
-  {
-    const hom h1 = Cons<conf>(0, one, id);
-    const hom h2 = Cons<conf>(0, conf::Values {0,1,2}, id);
->>>>>>> aada4721
+    const hom h1 = Cons<conf>(o, one, id);
+    const hom h2 = Cons<conf>(o, conf::Values {0,1,2}, id);
     ASSERT_NE(h1, h2);
   }
 }
@@ -76,32 +51,19 @@
 TEST_F(hom_cons_test, evaluation)
 {
   {
-<<<<<<< HEAD
     order o(order_builder {"a"});
-    const hom h = sdd::hom::Cons<conf>(o, conf::Values {0,1,2}, id);
+    const hom h = Cons<conf>(o, conf::Values {0,1,2}, id);
     ASSERT_EQ(SDD(0, {0,1,2}, one), h(o, one));
   }
   {
     order o(order_builder {"a"});
-    const hom h = sdd::hom::Cons<conf>(o, conf::Values {}, id);
+    const hom h = Cons<conf>(o, conf::Values {}, id);
     ASSERT_EQ(zero, h(o, one));
   }
   {
     order o(order_builder {"a"});
-    const hom h = sdd::hom::Cons<conf>(o,  one, id);
+    const hom h = Cons<conf>(o,  one, id);
     ASSERT_EQ(SDD(0, one, one), h(o, one));
-=======
-    const hom h = Cons<conf>(0, conf::Values {0,1,2}, id);
-    ASSERT_EQ(SDD(0, {0,1,2}, one), h(one));
-  }
-  {
-    const hom h = Cons<conf>(0, conf::Values {}, id);
-    ASSERT_EQ(zero, h(one));
-  }
-  {
-    const hom h = Cons<conf>(0, one, id);
-    ASSERT_EQ(SDD(0, one, one), h(one));
->>>>>>> aada4721
   }
 }
 
@@ -109,12 +71,8 @@
 
 TEST_F(hom_cons_test, no_cache)
 {
-<<<<<<< HEAD
   order o(order_builder {"a"});
-  const hom h = sdd::hom::Cons<conf>(o, conf::Values {0,1,2}, id);
-=======
-  const hom h = Cons<conf>(0, conf::Values {0,1,2}, id);
->>>>>>> aada4721
+  const hom h = Cons<conf>(o, conf::Values {0,1,2}, id);
   sdd::hom::context<conf> cxt;
   ASSERT_EQ(0, cxt.cache().size());
   ASSERT_EQ(SDD(0, {0,1,2}, one), h(cxt, o, one));
