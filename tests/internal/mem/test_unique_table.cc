#include "gtest/gtest.h"

#include <boost/intrusive/unordered_set.hpp>

#include "sdd/internal/mem/unique_table.hh"

/*-------------------------------------------------------------------------------------------*/

struct foo
{
  typedef boost::intrusive::link_mode<boost::intrusive::normal_link> link_mode;
  boost::intrusive::unordered_set_member_hook<link_mode> member_hook_;
  int i_;

  foo(int i) : i_(i) {}

  bool
  operator==(const foo& other)
  const noexcept
  {
    return i_ == other.i_;
  }
};

namespace std {

template <>
struct hash<foo>
{
  std::size_t
  operator()(const foo& f)
  const noexcept
  {
    return std::hash<int>()(f.i_);
  }
};

}

/*-------------------------------------------------------------------------------------------*/

TEST(unique_table_test, insertion)
{
  {
    sdd::internal::mem::unique_table<foo> ut;

    char* addr1 = ut.allocate(sizeof(foo));
    foo* i1_ptr = new (addr1) foo(42);
    const foo& i1 = ut(i1_ptr, sizeof(foo));

    char* addr2 = ut.allocate(sizeof(foo));
    foo* i2_ptr = new (addr2) foo(42);
    const foo& i2 = ut(i2_ptr, sizeof(foo));

    ASSERT_EQ(&i1, &i2);
    ut.erase(const_cast<foo&>(i1));
  }
  {
    sdd::internal::mem::unique_table<foo> ut;

    char* addr1 = ut.allocate(sizeof(foo));
    foo* i1_ptr = new (addr1) foo(42);
    const foo& i1 = ut(i1_ptr, sizeof(foo));

    char* addr2 = ut.allocate(sizeof(foo));
    foo* i2_ptr = new (addr2) foo(43);
    const foo& i2 = ut(i2_ptr, sizeof(foo));

    ASSERT_NE(&i1, &i2);
    ut.erase(const_cast<foo&>(i1));
    ut.erase(const_cast<foo&>(i2));
  }
}

/*-------------------------------------------------------------------------------------------*/

TEST(unique_table_test, rehash)
{
  sdd::internal::mem::unique_table<foo> ut(1);

  char* addr1 = ut.allocate(sizeof(foo));
  foo* f1_ptr = new (addr1) foo(0);
  const foo& f1 = ut(f1_ptr, sizeof(foo));

  std::vector<const foo*> ptrs;
  ptrs.reserve(10000);
  // insert enough data to force at least one rehash
  for (int i = 1; i < 10000; ++i)
  {
<<<<<<< HEAD
    char* addr = ut.allocate(sizeof(foo));
    ut(new (addr) foo(i), sizeof(foo));
=======
    ptrs.push_back(&ut(new foo(i)));
>>>>>>> f2b1da86
  }

  char* addr2 = ut.allocate(sizeof(foo));
  foo* f2_ptr = new (addr2) foo(0);
  const foo& f2 = ut(f2_ptr, sizeof(foo));

  // ensure that addresses didn't move (ok, just for one...)
  ASSERT_EQ(&f1, &f2);

  ut.erase(const_cast<foo&>(f1));

  for (auto p : ptrs)
  {
    ut.erase(*const_cast<foo*>(p));
  }

}

/*-------------------------------------------------------------------------------------------*/<|MERGE_RESOLUTION|>--- conflicted
+++ resolved
@@ -87,12 +87,8 @@
   // insert enough data to force at least one rehash
   for (int i = 1; i < 10000; ++i)
   {
-<<<<<<< HEAD
     char* addr = ut.allocate(sizeof(foo));
-    ut(new (addr) foo(i), sizeof(foo));
-=======
-    ptrs.push_back(&ut(new foo(i)));
->>>>>>> f2b1da86
+    ptrs.push_back(&ut(new (addr) foo(i), sizeof(foo)));
   }
 
   char* addr2 = ut.allocate(sizeof(foo));
