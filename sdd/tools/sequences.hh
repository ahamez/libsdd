#pragma once

#include <map>
#include <unordered_map>
#include <unordered_set>

#include "sdd/dd/definition.hh"

namespace sdd { namespace tools {

/*------------------------------------------------------------------------------------------------*/

/// @internal
using sequences_frequency_type
  = std::map< unsigned int    /* sequence length */
            , unsigned int >; /* frequency */

/*------------------------------------------------------------------------------------------------*/

/// @internal
template <typename C>
struct parents_visitor
{
  /// @brief Required by mem::variant visitor mechanism.
  using result_type = void;

  /// @brief The number of parents for a node.
  mutable std::unordered_map<const char*, unsigned int> parents;

  /// @brief |0|.
  result_type
  operator()(const zero_terminal<C>&)
  const noexcept
  {
    assert(false);
  }

  /// @brief |1|.
  result_type
<<<<<<< HEAD
  operator()(const one_terminal<C>& n)
=======
  operator()(const one_terminal<C>&)
>>>>>>> f81c362a
  const
  {}

  /// @brief Flat SDD.
  result_type
  operator()(const flat_node<C>& n)
  const
  {
    auto insertion = parents.emplace(reinterpret_cast<const char*>(&n), 1);
    if (insertion.second)
    {
      for (auto&& arc : n)
      {
        visit(*this, arc.successor());
      }
    }
    else
    {
      insertion.first->second += 1;
    }
  }

  /// @brief Hierarchical SDD.
  result_type
  operator()(const hierarchical_node<C>&)
  const
  {
    assert(false);
  }
};

/*------------------------------------------------------------------------------------------------*/

/// @internal
template <typename C>
struct sequences_visitor
{
  /// @brief Required by mem::variant visitor mechanism.
  using result_type = void;

  /// @brief Tells if a node has already been encoutered.
  mutable std::unordered_set<const char*> visited;

  /// @brief Stores the result.
  mutable sequences_frequency_type map;

  /// @brief The number of parents for a node.
  const std::unordered_map<const char*, unsigned int>& parents;

  sequences_visitor(const std::unordered_map<const char*, unsigned int>& par)
    : parents(par)
  {}

  /// @brief |0|.
  result_type
  operator()(const zero_terminal<C>&, unsigned int)
  const noexcept
  {
    assert(false);
  }

  /// @brief |1|.
  result_type
  operator()(const one_terminal<C>&, unsigned int depth)
  const noexcept
  {
    map[depth] += 1;
  }

  /// @brief Flat SDD.
  result_type
  operator()(const flat_node<C>& n, unsigned int depth)
  const
  {
    const auto addr = reinterpret_cast<const char*>(&n);
    if (visited.emplace(addr).second)
    {
      assert(parents.find(addr) != parents.cend());
      if (parents.find(addr)->second > 1) // More than one parent
<<<<<<< HEAD
      {
        map[depth] += 1;
        depth = 0; // Reset sequence even if there is only one arc.
      }

      if (not n.eol().empty())
      {
        map[depth] += 1;
        visit(*this, n.eol(), 0);
        for (auto&& arc : n)
        {
          visit(*this, arc.successor(), 0);
        }
      }
      else if (n.size() == 1)
=======
      {
        map[depth] += 1;
        depth = 0; // Reset sequence even if there is only one arc.
      }

      if (n.size() == 1)
>>>>>>> f81c362a
      {
        visit(*this, n.begin()->successor(), depth + 1);
      }
      else
      {
        map[depth] += 1;
        for (auto&& arc : n)
        {
          visit(*this, arc.successor(), 0);
        }
      }
    }
    else
    {
      map[depth] += 1;
    }
  }

  /// @brief Hierarchical SDD.
  result_type
  operator()(const hierarchical_node<C>&, unsigned int)
  const
  {
    assert(false);
  }
};

/*------------------------------------------------------------------------------------------------*/

/// @internal
/// @brief Returns the frequency of sequences.
///
/// A sequence is defined by a succession of nodes with only one successor and only one predecessor.
/// Helps identify if sharing is efficient or not.
template <typename C>
sequences_frequency_type
sequences(const SDD<C>& x)
{
  parents_visitor<C> v1;
  visit(v1, x);
  sequences_visitor<C> v(v1.parents);
  visit(v, x, 0);
  v.map.erase(0);
  return v.map;
}

/*------------------------------------------------------------------------------------------------*/

}} // namespace sdd::tools<|MERGE_RESOLUTION|>--- conflicted
+++ resolved
@@ -37,11 +37,7 @@
 
   /// @brief |1|.
   result_type
-<<<<<<< HEAD
-  operator()(const one_terminal<C>& n)
-=======
   operator()(const one_terminal<C>&)
->>>>>>> f81c362a
   const
   {}
 
@@ -121,7 +117,6 @@
     {
       assert(parents.find(addr) != parents.cend());
       if (parents.find(addr)->second > 1) // More than one parent
-<<<<<<< HEAD
       {
         map[depth] += 1;
         depth = 0; // Reset sequence even if there is only one arc.
@@ -137,14 +132,6 @@
         }
       }
       else if (n.size() == 1)
-=======
-      {
-        map[depth] += 1;
-        depth = 0; // Reset sequence even if there is only one arc.
-      }
-
-      if (n.size() == 1)
->>>>>>> f81c362a
       {
         visit(*this, n.begin()->successor(), depth + 1);
       }
