#ifndef _SDD_SDD_HH_
#define _SDD_SDD_HH_

#include "sdd/conf/default_configurations.hh"
#include "sdd/dd/context.hh"
#include "sdd/dd/definition.hh"
#include "sdd/dd/paths.hh"
#include "sdd/hom/context.hh"
#include "sdd/hom/definition.hh"
#include "sdd/hom/rewrite.hh"
#include "sdd/order/utility.hh"

/// @brief The main namespace for the library.
namespace sdd
{

/// @brief Internal stuff for decision diagrams.
namespace dd {}

<<<<<<< HEAD
/// @brief Stuff necessary to describe and manipulate variable orders.
namespace order {}

/// @internal
/// @brief Definition and evaluation of homomorphisms.
=======
/// @brief Internal stuff for homomorphisms.
>>>>>>> fff9e711
namespace hom {}

/// @brief Internal stuff necessary for the memory management.
namespace mem {}

/// @brief Contain miscellaneous utilities.
namespace util {}

/// @brief Definition of values to be stored on arcs.
namespace values {}

}

#endif // _SDD_SDD_HH_<|MERGE_RESOLUTION|>--- conflicted
+++ resolved
@@ -17,19 +17,14 @@
 /// @brief Internal stuff for decision diagrams.
 namespace dd {}
 
-<<<<<<< HEAD
-/// @brief Stuff necessary to describe and manipulate variable orders.
-namespace order {}
-
-/// @internal
-/// @brief Definition and evaluation of homomorphisms.
-=======
 /// @brief Internal stuff for homomorphisms.
->>>>>>> fff9e711
 namespace hom {}
 
 /// @brief Internal stuff necessary for the memory management.
 namespace mem {}
+
+/// @brief Stuff necessary to describe and manipulate variable orders.
+namespace order {}
 
 /// @brief Contain miscellaneous utilities.
 namespace util {}
