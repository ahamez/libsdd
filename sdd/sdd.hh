--- conflicted
+++ resolved
@@ -17,19 +17,12 @@
 /// @brief Definition of values to be stored on arcs.
 namespace values {}
 
-<<<<<<< HEAD
 /// @brief Stuff necessary to describe and manipulate variable orders.
 namespace order {}
 
-/// @cond INTERNAL_DOC
-
-/// @brief Contain internal stuff necessary for the library.
-namespace internal {}
-=======
 /// @internal
 /// @brief Definition and evaluation of homomorphisms.
 namespace hom {}
->>>>>>> aada4721
 
 /// @internal
 /// @brief Contain stuff necessary for the memory management.
