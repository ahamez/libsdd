--- conflicted
+++ resolved
@@ -454,10 +454,8 @@
                     , [](cache_entry* lhs, cache_entry* rhs){return lhs->date() < rhs->date();});
     std::for_each( vec.begin() + vec.size() * 0.6, vec.end()
                  , [](cache_entry* e){e->flag();});
-    printf("A hits median = %u\n", (*(vec.begin() + vec.size() * 0.95))->hits());
     std::nth_element( vec.begin(), vec.begin() + vec.size() * 0.95, vec.end()
                     , [](cache_entry* lhs, cache_entry* rhs){return lhs->hits() < rhs->hits();});
-    printf("B hits median = %u\n", (*(vec.begin() + vec.size() * 0.95))->hits());
     std::for_each( vec.begin() + vec.size() * 0.95, vec.end()
                  , [](cache_entry* e){e->flag();});
     std::for_each( vec.begin(), vec.end()
@@ -465,7 +463,6 @@
                    {
                      if (not e->flagged())
                      {
-<<<<<<< HEAD
                        ++i;
                        const auto cit = set_.find(*e);
                        assert(cit != set_.end());
@@ -478,31 +475,6 @@
                        e->reset_date();
                      }
                   });
-    printf("Remove %lu of %lu\n", i, sz);
-=======
-                       set_.erase(*e);
-                       delete e;
-                     });
-    }
-    else // vec.size() >= max_size / 2
-    {
-      const std::size_t cut_point = static_cast<std::size_t>(max_size_ / 2);
-
-      // All entries after the entry at cut_point are more recent than this entry.
-      std::nth_element( vec.begin(), vec.begin() + cut_point, vec.end()
-                      , [](cache_entry* lhs, cache_entry* rhs){return lhs->date() < rhs->date();});
-
-      // Delete all cache entries with a number of entries smaller than the median.
-      std::for_each( vec.begin(), vec.begin() + cut_point
-                    , [&](cache_entry* e)
-                      {
-                        set_.erase(*e);
-                        delete e;
-                      });
-    }
-    // Reset the date of all remaining cache entries.
-    std::for_each(set_.begin(), set_.end(), [](cache_entry& e){e.reset_date();});
->>>>>>> f8802e83
     // Reset the global date.
     date_ = 0;
   }
