--- conflicted
+++ resolved
@@ -119,8 +119,7 @@
   /// @param succ The SDD's successor.
   ///
   /// O(1).
-<<<<<<< HEAD
-  SDD(const variable_type& var, values_type&& val, const SDD& succ)
+  SDD(variable_type var, values_type&& val, const SDD& succ)
     : SDD(global<C>().sdd_context, var, std::move(val), succ)
   {}
 
@@ -132,12 +131,8 @@
   /// @param succ The SDD's successor.
   ///
   /// O(1).
-  SDD(dd::context<C>& cxt, const variable_type& var, const values_type& val, const SDD& succ)
+  SDD(dd::context<C>& cxt, variable_type var, const values_type& val, const SDD& succ)
     : ptr_(create_node(cxt, var, val, succ))
-=======
-  SDD(variable_type var, values_type&& val, const SDD& succ)
-    : ptr_(create_node(var, std::move(val), succ))
->>>>>>> 58edcde2
   {}
 
   /// @internal
@@ -147,8 +142,7 @@
   /// @param succ The SDD's successor.
   ///
   /// O(1).
-<<<<<<< HEAD
-  SDD(const variable_type& var, const values_type& val, const SDD& succ)
+  SDD(variable_type var, const values_type& val, const SDD& succ)
     : SDD(global<C>().sdd_context, var, val, succ)
   {}
 
@@ -160,12 +154,8 @@
   /// @param succ The SDD's successor.
   ///
   /// O(1).
-  SDD(dd::context<C>& cxt, const variable_type& var, const SDD& val, const SDD& succ)
+  SDD(dd::context<C>& cxt, variable_type var, const SDD& val, const SDD& succ)
     : ptr_(create_node(cxt, var, val, succ))
-=======
-  SDD(variable_type var, const values_type& val, const SDD& succ)
-    : ptr_(create_node(var, val, succ))
->>>>>>> 58edcde2
   {}
 
   /// @internal
@@ -175,13 +165,8 @@
   /// @param succ The SDD's successor.
   ///
   /// O(1).
-<<<<<<< HEAD
-  SDD(const variable_type& var, const SDD& val, const SDD& succ)
+  SDD(variable_type var, const SDD& val, const SDD& succ)
     : SDD(global<C>().sdd_context, var, val, succ)
-=======
-  SDD(variable_type var, const SDD& val, const SDD& succ)
-    : ptr_(create_node(var, val, succ))
->>>>>>> 58edcde2
   {}
 
   /// @internal
@@ -348,11 +333,7 @@
   template <typename Valuation>
   static
   ptr_type
-<<<<<<< HEAD
-  create_node(dd::context<C>& cxt, const variable_type& var, Valuation&& val, const SDD& succ)
-=======
-  create_node(variable_type var, Valuation&& val, const SDD& succ)
->>>>>>> 58edcde2
+  create_node(dd::context<C>& cxt, variable_type var, Valuation&& val, const SDD& succ)
   {
     if (succ.empty() or values::empty_values(val))
     {
@@ -373,11 +354,7 @@
   template <typename Valuation>
   static
   ptr_type
-<<<<<<< HEAD
-  create_node(dd::context<C>& cxt, const variable_type& var, const Valuation& val, const SDD& succ)
-=======
-  create_node(variable_type var, const Valuation& val, const SDD& succ)
->>>>>>> 58edcde2
+  create_node(dd::context<C>& cxt, variable_type var, const Valuation& val, const SDD& succ)
   {
     if (succ.empty() or values::empty_values(val))
     {
