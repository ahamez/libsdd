#ifndef _SDD_DD_DEFINITION_HH_
#define _SDD_DD_DEFINITION_HH_

#include <cassert>

#include "sdd/internal_manager_fwd.hh"
#include "sdd/dd/alpha.hh"
#include "sdd/dd/context_fwd.hh"
#include "sdd/dd/count_combinations_fwd.hh"
#include "sdd/dd/definition_fwd.hh"
#include "sdd/dd/node.hh"
#include "sdd/dd/path_generator_fwd.hh"
#include "sdd/dd/terminal.hh"
#include "sdd/dd/top.hh"
#include "sdd/mem/ptr.hh"
#include "sdd/mem/ref_counted.hh"
#include "sdd/mem/variant.hh"
#include "sdd/order/order.hh"
#include "sdd/values/empty.hh"

// Include for forwards at the end of the file.

namespace sdd {

/*------------------------------------------------------------------------------------------------*/

/// @brief SDD at the deepest level.
template <typename C>
using flat_node = node<C, typename C::Values>;

/// @brief All but SDD at the deepest level.
template <typename C>
using hierarchical_node = node<C, SDD<C>>;

/*------------------------------------------------------------------------------------------------*/

/// @brief Hierarchical Set Decision Diagram.
template <typename C>
class SDD
{
private:

  /// @brief A canonized SDD.
  ///
  /// This is the real recursive definition of an SDD: it can be a |0| or |1| terminal, or it
  /// can be a flat or an hierachical node.
  typedef mem::variant<zero_terminal<C>, one_terminal<C>, flat_node<C>, hierarchical_node<C>>
          data_type;

public:

  /// @internal
  static constexpr std::size_t zero_terminal_index
    = data_type::template index_for_type<zero_terminal<C>>();

  /// @internal
  static constexpr std::size_t one_terminal_index
    = data_type::template index_for_type<one_terminal<C>>();

  /// @internal
  static constexpr std::size_t flat_node_index
    = data_type::template index_for_type<flat_node<C>>();

  /// @internal
  static constexpr std::size_t hierarchical_node_index
    = data_type::template index_for_type<hierarchical_node<C>>();

  /// @internal
  /// @brief A unified and canonized SDD, meant to be stored in a unique table.
  ///
  /// It is automatically erased when there is no more reference to it.
  using unique_type = mem::ref_counted<data_type>;

  /// @internal
  /// @brief The type of the smart pointer around a unified SDD.
  ///
  /// It handles the reference counting as well as the deletion of the SDD when it is no longer
  /// referenced.
  using ptr_type = mem::ptr<unique_type>;

  /// @brief The type of variables.
  using variable_type = typename C::variable_type;

  /// @brief The type of a set of values.
  using values_type = typename C::Values;

private:

  /// @brief The real smart pointer around a unified SDD.
  ptr_type ptr_;

public:

  /// @brief Default constructor.
  SDD()
    : ptr_(zero_ptr())
  {}

  /// @brief Copy constructor.
  ///
  /// O(1).
  SDD(const SDD&) noexcept = default;

  /// @brief Copy operator.
  ///
  /// O(1).
  SDD&
  operator=(const SDD&) noexcept = default;

  /// @internal
  /// @brief Construct a flat SDD in a given context.
  /// @param cxt  The construction context.
  /// @param var  The SDD's variable.
  /// @param val  The SDD's valuation, a set of values.
  /// @param succ The SDD's successor.
  ///
  /// O(1).
  SDD(dd::context<C>& cxt, const variable_type& var, values_type&& val, const SDD& succ)
    : ptr_(create_node(cxt, var, std::move(val), succ))
  {}

  /// @internal
  /// @brief Construct a flat SDD.
  /// @param var  The SDD's variable.
  /// @param val  The SDD's valuation, a set of values.
  /// @param succ The SDD's successor.
  ///
  /// O(1).
<<<<<<< HEAD
  SDD(values_type&& val, const SDD& succ)
    : ptr_(create_node(std::move(val), succ))
=======
  SDD(variable_type var, values_type&& val, const SDD& succ)
    : SDD(global<C>().sdd_context, var, std::move(val), succ)
  {}

  /// @internal
  /// @brief Construct a flat SDD in a given context.
  /// @param cxt  The construction context.
  /// @param var  The SDD's variable.
  /// @param val  The SDD's valuation, a set of values.
  /// @param succ The SDD's successor.
  ///
  /// O(1).
  SDD(dd::context<C>& cxt, variable_type var, const values_type& val, const SDD& succ)
    : ptr_(create_node(cxt, var, val, succ))
>>>>>>> c20ccc09
  {}

  /// @internal
  /// @brief Construct a flat SDD.
  /// @param var  The SDD's variable.
  /// @param val  The SDD's valuation, a set of values.
  /// @param succ The SDD's successor.
  ///
  /// O(1).
<<<<<<< HEAD
  SDD(const values_type& val, const SDD& succ)
    : ptr_(create_node(val, succ))
=======
  SDD(variable_type var, const values_type& val, const SDD& succ)
    : SDD(global<C>().sdd_context, var, val, succ)
  {}

  /// @internal
  /// @brief Construct a hierarchical SDD in a given context.
  /// @param cxt  The construction context.
  /// @param var  The SDD's variable.
  /// @param val  The SDD's valuation, an SDD in this case.
  /// @param succ The SDD's successor.
  ///
  /// O(1).
  SDD(dd::context<C>& cxt, variable_type var, const SDD& val, const SDD& succ)
    : ptr_(create_node(cxt, var, val, succ))
>>>>>>> c20ccc09
  {}

  /// @internal
  /// @brief Construct a hierarchical SDD.
  /// @param var  The SDD's variable.
  /// @param val  The SDD's valuation, an SDD in this case.
  /// @param succ The SDD's successor.
  ///
  /// O(1).
<<<<<<< HEAD
  SDD(const SDD& val, const SDD& succ)
    : ptr_(create_node(val, succ))
=======
  SDD(variable_type var, const SDD& val, const SDD& succ)
    : SDD(global<C>().sdd_context, var, val, succ)
>>>>>>> c20ccc09
  {}

  /// @internal
  /// @brief Construct an SDD with an order in a given context.
  template <typename Initializer>
  SDD(dd::context<C>& cxt, const order<C>& o, const Initializer& init)
    : ptr_(one_ptr())
  {
    if (o.empty()) // base case of the recursion, ptr_ is defaulted to |1|
    {
      return;
    }
    else if (o.nested().empty()) // flat
    {
      // We can safely pass the order_identifier as a user one because only hierarchical levels
      // can be artificial.
      assert(not o.identifier().artificial());
<<<<<<< HEAD
      ptr_ = create_node(init(o.identifier().user()), SDD(o.next(), init));
    }
    else // hierarchical
    {
      ptr_ = create_node(SDD(o.nested(), init), SDD(o.next(), init));
=======
      ptr_ = create_node(cxt, o.variable(), init(o.identifier().user()), SDD(cxt, o.next(), init));
    }
    else // hierarchical
    {
      ptr_ = create_node(cxt, o.variable(), SDD(cxt, o.nested(), init), SDD(cxt, o.next(), init));
>>>>>>> c20ccc09
    }
  }

  /// @brief Construct an SDD with an order.
  template <typename Initializer>
  SDD(const order<C>& o, const Initializer& init)
    : SDD(global<C>().sdd_context, o, init)
  {}

#if !defined(HAS_NO_BOOST_COROUTINE)
  /// @brief Return an iterable object which generates all paths of this SDD.
  path_generator<C>
  paths()
  const
  {
    boost::coroutines::attributes attrs(boost::coroutines::fpu_not_preserved);
    return path_generator<C>(std::bind(dd::paths<C>, std::placeholders::_1, *this), attrs);
  }
#endif

  /// @brief Indicate if the SDD is |0|.
  /// @return true if the SDD is |0|, false otherwise.
  ///
  /// O(1).
  bool
  empty()
  const noexcept
  {
    return ptr_ == zero_ptr();
  }

  /// @brief Swap two SDD.
  ///
  /// O(1).
  friend void
  swap(SDD& lhs, SDD& rhs)
  noexcept
  {
    using std::swap;
    swap(lhs.ptr_, rhs.ptr_);
  }

  /// @internal
  /// @brief Construct an SDD from a ptr.
  ///
  /// O(1).
  SDD(const ptr_type& ptr)
  noexcept
    : ptr_(ptr)
  {}

  /// @internal
  /// @brief  Construct an SDD, flat or hierarchical, with an alpha.
  /// \tparam Valuation If an SDD, constructs a hierarchical SDD; if a set of values,
  /// constructs a flat SDD.
  ///
  /// O(n) where n is the number of arcs in the builder.
  template <typename Valuation>
  SDD(dd::alpha_builder<C, Valuation>&& builder)
    : ptr_(create_node(std::move(builder)))
  {}

  /// @internal
  /// @brief Get the content of the SDD (an mem::variant).
  ///
  /// O(1).
  const data_type&
  operator*()
  const noexcept
  {
    return ptr_->data();
  }

  /// @internal
  /// @brief Get a pointer to the content of the SDD (an mem::variant).
  ///
  /// O(1).
  const data_type*
  operator->()
  const noexcept
  {
    return &ptr_->data();
  }

  /// @internal
  /// @brief Get the real smart pointer of the unified data.
  ///
  /// O(1).
  ptr_type
  ptr()
  const noexcept
  {
    return ptr_;
  }

  /// @internal
  /// @brief Return the globally cached |0| terminal.
  ///
  /// O(1).
  static
  ptr_type
  zero_ptr()
  noexcept
  {
    return global<C>().zero;
  }

  /// @internal
  /// @brief Return the globally cached |1| terminal.
  ///
  /// O(1).
  static
  ptr_type
  one_ptr()
  noexcept
  {
    return global<C>().one;
  }

  /// @internal
  std::size_t
  index()
  const noexcept
  {
    return ptr_->data().index();
  }

  /// @brief Get the number of combinations stored in this SDD.
  boost::multiprecision::cpp_int
  size()
  const
  {
    return dd::count_combinations(*this);
  }

private:

  /// @internal
  /// @brief Helper function to create a node, flat or hierarchical, with only one arc.
  ///
  /// O(1).
  template <typename Valuation>
  static
  ptr_type
<<<<<<< HEAD
  create_node(Valuation&& val, const SDD& succ)
=======
  create_node(dd::context<C>& cxt, variable_type var, Valuation&& val, const SDD& succ)
>>>>>>> c20ccc09
  {
    if (succ.empty() or values::empty_values(val))
    {
      return zero_ptr();
    }
    else
    {
      dd::alpha_builder<C, Valuation> builder(cxt);
      builder.add(std::move(val), succ);
      return ptr_type(unify_node<Valuation>(std::move(builder)));
    }
  }

  /// @internal
  /// @brief Helper function to create a node, flat or hierarchical, with only one arc.
  ///
  /// O(1).
  template <typename Valuation>
  static
  ptr_type
<<<<<<< HEAD
  create_node(const Valuation& val, const SDD& succ)
=======
  create_node(dd::context<C>& cxt, variable_type var, const Valuation& val, const SDD& succ)
>>>>>>> c20ccc09
  {
    if (succ.empty() or values::empty_values(val))
    {
      return zero_ptr();
    }
    else
    {
      dd::alpha_builder<C, Valuation> builder(cxt);
      builder.add(val, succ);
      return ptr_type(unify_node<Valuation>(std::move(builder)));
    }
  }

  /// @internal
  /// @brief Helper function to create a node, flat or hierarchical, from an alpha.
  ///
  /// O(n) where n is the number of arcs in the builder.
  template <typename Valuation>
  static
  ptr_type
  create_node(dd::alpha_builder<C, Valuation>&& builder)
  {
    if (builder.empty())
    {
      return zero_ptr();
    }
    else
    {
      return ptr_type(unify_node<Valuation>(std::move(builder)));
    }
  }

  /// @internal
  /// @brief Helper function to unify a node, flat or hierarchical, from an alpha.
  ///
  /// O(n) where n is the number of arcs in the builder.
  template <typename Valuation>
  static
  unique_type&
  unify_node(dd::alpha_builder<C, Valuation>&& builder)
  {
    // Will be erased by the unicity table, either it's an already existing node or a deletion
    // is requested by ptr.
    // Note that the alpha function is allocated right behind the node, thus extra care must be
    // taken. This is also why we use Boost.Intrusive in order to be able to manage memory
    // exactly the way we want.
    auto& ut = global<C>().sdd_unique_table;
    char* addr = ut.allocate(builder.size_to_allocate());
    unique_type* u =
      new (addr) unique_type(mem::construct<node<C, Valuation>>(), builder);
    return ut(u);
  }
};

/*------------------------------------------------------------------------------------------------*/

/// @brief   Equality of two SDD.
/// @related SDD
///
/// O(1).
template <typename C>
inline
bool
operator==(const SDD<C>& lhs, const SDD<C>& rhs)
noexcept
{
  return lhs.ptr() == rhs.ptr();
}

/// @brief   Inequality of two SDD.
/// @related SDD
///
/// O(1).
template <typename C>
inline
bool
operator!=(const SDD<C>& lhs, const SDD<C>& rhs)
noexcept
{
  return not (lhs.ptr() == rhs.ptr());
}

/// @brief   Comparison of two SDD.
/// @related SDD
///
/// O(1). The order of SDD is arbitrary and can change at each run.
template <typename C>
inline
bool
operator<(const SDD<C>& lhs, const SDD<C>& rhs)
noexcept
{
  return lhs.ptr() < rhs.ptr();
}

/// @brief   Export the textual representation of an SDD to a stream.
/// @related SDD
///
/// Use only with small SDD, output can be huge.
template <typename C>
std::ostream&
operator<<(std::ostream& os, const SDD<C>& x)
{
  return os << *x;
}

/*------------------------------------------------------------------------------------------------*/

/// @brief Return the |0| terminal.
/// @related SDD
///
/// O(1).
template <typename C>
inline
SDD<C>
zero()
noexcept
{
  return {SDD<C>::zero_ptr()};
}

/// @brief Return the |1| terminal.
/// @related SDD
///
/// O(1).
template <typename C>
inline
SDD<C>
one()
noexcept
{
  return {SDD<C>::one_ptr()};
}

/*------------------------------------------------------------------------------------------------*/

/// @internal
/// @related SDD
template <typename C>
std::size_t
check_compatibility(const SDD<C>& lhs, const SDD<C>& rhs)
{
  const auto lhs_index = lhs.index();
  const auto rhs_index = rhs.index();

  if (lhs_index != rhs_index)
  {
    // different type of nodes
    throw top<C>(lhs, rhs);
  }

  return lhs_index;
}

/*------------------------------------------------------------------------------------------------*/

} // namespace sdd

namespace std {

/*------------------------------------------------------------------------------------------------*/

/// @brief Hash specialization for sdd::dd::SDD.
template <typename C>
struct hash<sdd::SDD<C>>
{
  std::size_t
  operator()(const sdd::SDD<C>& x)
  const noexcept
  {
    return sdd::util::hash(x.ptr());
  }
};

/*------------------------------------------------------------------------------------------------*/

} // namespace std

#include "sdd/dd/count_combinations.hh"
#include "sdd/dd/path_generator.hh"

#endif // _SDD_DD_DEFINITION_HH_<|MERGE_RESOLUTION|>--- conflicted
+++ resolved
@@ -115,8 +115,8 @@
   /// @param succ The SDD's successor.
   ///
   /// O(1).
-  SDD(dd::context<C>& cxt, const variable_type& var, values_type&& val, const SDD& succ)
-    : ptr_(create_node(cxt, var, std::move(val), succ))
+  SDD(dd::context<C>& cxt, values_type&& val, const SDD& succ)
+    : ptr_(create_node(cxt, std::move(val), succ))
   {}
 
   /// @internal
@@ -126,12 +126,8 @@
   /// @param succ The SDD's successor.
   ///
   /// O(1).
-<<<<<<< HEAD
   SDD(values_type&& val, const SDD& succ)
-    : ptr_(create_node(std::move(val), succ))
-=======
-  SDD(variable_type var, values_type&& val, const SDD& succ)
-    : SDD(global<C>().sdd_context, var, std::move(val), succ)
+    : SDD(global<C>().sdd_context, std::move(val), succ)
   {}
 
   /// @internal
@@ -142,9 +138,8 @@
   /// @param succ The SDD's successor.
   ///
   /// O(1).
-  SDD(dd::context<C>& cxt, variable_type var, const values_type& val, const SDD& succ)
-    : ptr_(create_node(cxt, var, val, succ))
->>>>>>> c20ccc09
+  SDD(dd::context<C>& cxt, const values_type& val, const SDD& succ)
+    : ptr_(create_node(cxt, val, succ))
   {}
 
   /// @internal
@@ -154,12 +149,8 @@
   /// @param succ The SDD's successor.
   ///
   /// O(1).
-<<<<<<< HEAD
   SDD(const values_type& val, const SDD& succ)
-    : ptr_(create_node(val, succ))
-=======
-  SDD(variable_type var, const values_type& val, const SDD& succ)
-    : SDD(global<C>().sdd_context, var, val, succ)
+    : SDD(global<C>().sdd_context, val, succ)
   {}
 
   /// @internal
@@ -170,9 +161,8 @@
   /// @param succ The SDD's successor.
   ///
   /// O(1).
-  SDD(dd::context<C>& cxt, variable_type var, const SDD& val, const SDD& succ)
-    : ptr_(create_node(cxt, var, val, succ))
->>>>>>> c20ccc09
+  SDD(dd::context<C>& cxt, const SDD& val, const SDD& succ)
+    : ptr_(create_node(cxt, val, succ))
   {}
 
   /// @internal
@@ -182,13 +172,8 @@
   /// @param succ The SDD's successor.
   ///
   /// O(1).
-<<<<<<< HEAD
   SDD(const SDD& val, const SDD& succ)
-    : ptr_(create_node(val, succ))
-=======
-  SDD(variable_type var, const SDD& val, const SDD& succ)
-    : SDD(global<C>().sdd_context, var, val, succ)
->>>>>>> c20ccc09
+    : SDD(global<C>().sdd_context, val, succ)
   {}
 
   /// @internal
@@ -206,19 +191,11 @@
       // We can safely pass the order_identifier as a user one because only hierarchical levels
       // can be artificial.
       assert(not o.identifier().artificial());
-<<<<<<< HEAD
-      ptr_ = create_node(init(o.identifier().user()), SDD(o.next(), init));
+      ptr_ = create_node(cxt, init(o.identifier().user()), SDD(cxt, o.next(), init));
     }
     else // hierarchical
     {
-      ptr_ = create_node(SDD(o.nested(), init), SDD(o.next(), init));
-=======
-      ptr_ = create_node(cxt, o.variable(), init(o.identifier().user()), SDD(cxt, o.next(), init));
-    }
-    else // hierarchical
-    {
-      ptr_ = create_node(cxt, o.variable(), SDD(cxt, o.nested(), init), SDD(cxt, o.next(), init));
->>>>>>> c20ccc09
+      ptr_ = create_node(cxt, SDD(cxt, o.nested(), init), SDD(cxt, o.next(), init));
     }
   }
 
@@ -363,11 +340,7 @@
   template <typename Valuation>
   static
   ptr_type
-<<<<<<< HEAD
-  create_node(Valuation&& val, const SDD& succ)
-=======
-  create_node(dd::context<C>& cxt, variable_type var, Valuation&& val, const SDD& succ)
->>>>>>> c20ccc09
+  create_node(dd::context<C>& cxt, Valuation&& val, const SDD& succ)
   {
     if (succ.empty() or values::empty_values(val))
     {
@@ -388,11 +361,7 @@
   template <typename Valuation>
   static
   ptr_type
-<<<<<<< HEAD
-  create_node(const Valuation& val, const SDD& succ)
-=======
-  create_node(dd::context<C>& cxt, variable_type var, const Valuation& val, const SDD& succ)
->>>>>>> c20ccc09
+  create_node(dd::context<C>& cxt, const Valuation& val, const SDD& succ)
   {
     if (succ.empty() or values::empty_values(val))
     {
