--- conflicted
+++ resolved
@@ -44,17 +44,8 @@
             , const SDD<C>&, const SDD<C>&)
   const
   {
-<<<<<<< HEAD
-=======
-    // Check if both operands are compatible.
-    if (not (lhs.variable() == rhs.variable()))
-    {
-      throw top<C>(lhs_orig, rhs_orig);
-    }
-
     mem::rewinder _(cxt_.arena());
 
->>>>>>> c20ccc09
     // Compute union of all rhs valuations.
     sum_builder<C, Valuation> sum_builder(cxt_);
     sum_builder.reserve(rhs.size());
@@ -102,12 +93,7 @@
 
     return su.empty()
          ? zero<C>() // avoid a useless allocation when calling square_union::operator()
-<<<<<<< HEAD
-         : SDD<C>(su(cxt_));
-         ;
-=======
-         : SDD<C>(lhs.variable(), su());
->>>>>>> c20ccc09
+         : SDD<C>(su());
   }
 
   /// @brief Always an error, difference with |0| as an operand is not cached.
