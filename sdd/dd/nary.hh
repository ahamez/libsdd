#ifndef _SDD_DD_NARY_HH_
#define _SDD_DD_NARY_HH_

#include <algorithm> // copy, equal
#include <cassert>
#include <initializer_list>
#include <iosfwd>

#include <boost/container/flat_set.hpp>

#include "sdd/dd/context_fwd.hh"
#include "sdd/dd/definition.hh"
#include "sdd/dd/top.hh"
#include "sdd/mem/linear_alloc.hh"

namespace sdd { namespace dd {

/*------------------------------------------------------------------------------------------------*/

/// @internal
/// @brief Base class for sum and intersection operations, used by the cache.
/// @tparam Operation The implementation of the sum or intersection algorithm.
///
/// It manages the allocation and deallocation of operands, as well as the dispatch on the
/// correct type (flat or hierarchical node).
template <typename C, typename Operation>
struct LIBSDD_ATTRIBUTE_PACKED nary_op
{
  // Can't copy a nary_op.
  nary_op(const nary_op&) = delete;
  nary_op& operator=(const nary_op&) = delete;

  /// @brief Used by the cache to know the type of the result.
  using result_type = SDD<C>;

  /// @brief Define an iterator on operands.
  using const_iterator = const SDD<C>*;

  /// @brief The dynamically allocated array of operands.
  ///
  /// The concrete type will always be an SDD<C>. But we need a raw memory storage as SDD<C> doesn't
  /// have a default constructor. This storage will be filled by the constructor.
  char* operands;

  /// @brief The number of operands.
  const typename C::operands_size_type size;

  /// @brief Constructor from an nary_builder.
  template <typename Builder>
  nary_op(Builder& builder)
    : operands(new char[builder.size_to_allocate()])
    , size(static_cast<typename C::operands_size_type>(builder.size()))
  {
    // Will place (with a placement new combined with a move) operands in the raw storage.
    builder.consolidate(operands);
  }

  /// @brief Move constructor.
  nary_op(nary_op&& other)
  noexcept
    : operands(other.operands)
    , size(other.size)
  {
    other.operands = nullptr;
  }

  /// @brief Destructor.
  ~nary_op()
  {
    if (operands != nullptr)
    {
      for (auto& operand : *this)
      {
        operand.~SDD<C>();
      }
      delete[] operands;
    }
  }

  /// @brief Get an iterator to the first operand.
  const_iterator
  begin()
  const noexcept
  {
    return reinterpret_cast<const SDD<C>*>(operands);
  }

  /// @brief Get an iterator to the end.
  const_iterator
  end()
  const noexcept
  {
    return reinterpret_cast<const SDD<C>*>(operands) + size;
  }

  /// @brief Apply the operation.
  ///
  /// Called by the cache.
  SDD<C>
  operator()(context<C>& cxt)
  const
  {
    // Compatibility of nodes is checked on the fly by operations.
    // It avoids to perform an iteration only for this task.
    if (begin()->index() == SDD<C>::flat_node_index)
    {
      return Operation::template work<const_iterator, flat_node<C>>(begin(), end(), cxt);
    }
    else
    {
      return Operation::template work<const_iterator, hierarchical_node<C>>(begin(), end(), cxt);
    }
  }
};

/*------------------------------------------------------------------------------------------------*/

/// @internal
/// @brief Equality of two operations based on nary_op.
/// @related nary_op
template <typename C, typename Operation>
inline
bool
operator==(const nary_op<C, Operation>& lhs, const nary_op<C, Operation>& rhs)
noexcept
{
  return lhs.size == rhs.size and std::equal(lhs.begin(), lhs.end(), rhs.begin());
}

/// @internal
/// @related nary_op
template <typename C, typename Operation>
std::ostream&
operator<<(std::ostream& os, const nary_op<C, Operation>& x)
{
  os << Operation::symbol << " (";
  std::copy(x.begin(), std::prev(x.end()), std::ostream_iterator<SDD<C>>(os, ", "));
  return os << *std::prev(x.end()) << ")";
}

/*------------------------------------------------------------------------------------------------*/

/// @internal
/// @brief Base type for builders of sum and intersection operations.
///
/// The goal of a this builder is ensure that operands are always stored in the same order
/// (to improve cache hits); and to know the exact number of operands in order to allocate the
/// smallest possible memory to store all of them (this allocation is performed in the
/// construction of operations in nary_op).
template <typename C, typename Valuation, typename Builder>
struct LIBSDD_ATTRIBUTE_PACKED nary_builder
  : public Builder
{
<<<<<<< HEAD
  using set_type = boost::container::flat_set< Valuation, std::less<Valuation>
                                             , mem::linear_alloc<Valuation>>;
=======
  using builder_type = Builder;
  using set_type = boost::container::flat_set<Valuation>;
>>>>>>> 23921439
  using const_iterator = typename set_type::const_iterator;

  /// @brief Sorted container of operands.
  set_type set_;

  /// @brief Default constructor.
<<<<<<< HEAD
  nary_builder(context<C>& cxt)
    : builder_()
    , set_(std::less<Valuation>(), mem::linear_alloc<Valuation>(cxt.arena()))
  {}

  /// @brief Construction from a list of operands.
  nary_builder(context<C>& cxt, std::initializer_list<Valuation> operands)
    : builder_()
    , set_(std::less<Valuation>(), mem::linear_alloc<Valuation>(cxt.arena()))
=======
  nary_builder()
    : builder_type()
    , set_()
  {}

  /// @brief Construction from a list of operands.
  nary_builder(std::initializer_list<Valuation> operands)
    : builder_type()
    , set_()
>>>>>>> 23921439
  {
    set_.reserve(operands.size());
    for (const auto& op : operands)
    {
      add(op);
    }
  }

  /// @brief Request for allocation of additional memory.
  void
  reserve(std::size_t size)
  {
    set_.reserve(size);
  }

  /// @brief Add a new operand.
  void
  add(Valuation&& operand)
  {
    builder_type::add(set_, std::move(operand));
  }

  /// @brief Add a new operand.
  void
  add(const Valuation& operand)
  {
    builder_type::add(set_, operand);
  }

  /// @brief Get an iterator to the first operand.
  const_iterator
  begin()
  const noexcept
  {
    return set_.begin();
  }

  /// @brief Get an iterator to the end.
  const_iterator
  end()
  const noexcept
  {
    return set_.end();
  }

  /// @brief Tell if this build doesn't contain any node.
  bool
  empty()
  const noexcept
  {
    return set_.empty();
  }

  /// @brief Get the number of contained elements.
  std::size_t
  size()
  const noexcept
  {
    return set_.size();
  }

  /// @brief Compute the size needed to store all the operands contained by this builder.
  std::size_t
  size_to_allocate()
  const noexcept
  {
    return set_.size() * sizeof(Valuation);
  }

  /// @brief Move operands of this builder to a given memory location.
  /// @param addr shall point to an allocated memory location of the size returned by
  /// size_to_allocate().
  ///
  /// Once performed, all subsequent calls to this instance are invalid.
  void
  consolidate(char* addr)
  noexcept
  {
    Valuation* base = reinterpret_cast<Valuation*>(addr);
    std::size_t i = 0;
    for (auto it = set_.begin(); it != set_.end(); ++it, ++i)
    {
      new (base + i) Valuation(std::move(*it));
    }
  }
};

/*------------------------------------------------------------------------------------------------*/

}} // namespace sdd::dd

namespace std {

/*------------------------------------------------------------------------------------------------*/

/// @internal
/// @brief Hash specialization for sdd::dd::nary_op
template <typename C, typename Operation>
struct hash<sdd::dd::nary_op<C, Operation>>
{
  std::size_t
  operator()(const sdd::dd::nary_op<C, Operation>& op)
  const
  {
    std::size_t seed = 0;
    for (const auto& operand : op)
    {
      sdd::util::hash_combine(seed, operand);
    }
    return seed;
  }
};

/*------------------------------------------------------------------------------------------------*/

} // namespace std

#endif // _SDD_DD_NARY_HH_<|MERGE_RESOLUTION|>--- conflicted
+++ resolved
@@ -151,40 +151,24 @@
 struct LIBSDD_ATTRIBUTE_PACKED nary_builder
   : public Builder
 {
-<<<<<<< HEAD
+  using builder_type = Builder;
   using set_type = boost::container::flat_set< Valuation, std::less<Valuation>
                                              , mem::linear_alloc<Valuation>>;
-=======
-  using builder_type = Builder;
-  using set_type = boost::container::flat_set<Valuation>;
->>>>>>> 23921439
   using const_iterator = typename set_type::const_iterator;
 
   /// @brief Sorted container of operands.
   set_type set_;
 
   /// @brief Default constructor.
-<<<<<<< HEAD
   nary_builder(context<C>& cxt)
-    : builder_()
+    : builder_type()
     , set_(std::less<Valuation>(), mem::linear_alloc<Valuation>(cxt.arena()))
   {}
 
   /// @brief Construction from a list of operands.
   nary_builder(context<C>& cxt, std::initializer_list<Valuation> operands)
-    : builder_()
+    : builder_type()
     , set_(std::less<Valuation>(), mem::linear_alloc<Valuation>(cxt.arena()))
-=======
-  nary_builder()
-    : builder_type()
-    , set_()
-  {}
-
-  /// @brief Construction from a list of operands.
-  nary_builder(std::initializer_list<Valuation> operands)
-    : builder_type()
-    , set_()
->>>>>>> 23921439
   {
     set_.reserve(operands.size());
     for (const auto& op : operands)
