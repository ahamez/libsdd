#ifndef _SDD_DD_SUM_HH_
#define _SDD_DD_SUM_HH_

#include <initializer_list>
#include <type_traits> // enable_if, is_same
#include <unordered_map>
#include <vector>

#include "sdd/internal_manager_fwd.hh"
#include "sdd/dd/context_fwd.hh"
#include "sdd/dd/definition.hh"
#include "sdd/dd/nary.hh"
#include "sdd/dd/operations_fwd.hh"
#include "sdd/dd/square_union.hh"
#include "sdd/mem/linear_alloc.hh"
#include "sdd/util/hash.hh"
#include "sdd/util/boost_flat_map_no_warnings.hh"
#include "sdd/util/boost_flat_set_no_warnings.hh"
#include "sdd/values/empty.hh"
#include "sdd/values/values_traits.hh"

namespace sdd { namespace dd {

/*------------------------------------------------------------------------------------------------*/

/// @internal
/// @brief The sum operation in the cache.
template <typename C>
struct LIBSDD_ATTRIBUTE_PACKED sum_op_impl
{
  /// @brief The textual representation of the union operator.
  static constexpr char symbol = '+';

  /// @brief Perform the SDD union algorithm.
  ///
  /// It's a so-called 'n-ary' union in the sense that we don't create intermediary SDD.
  /// Also, a lot of tests permit to break loops as soon as possible.
  template <typename InputIterator, typename NodeType>
  static
  typename std::enable_if< std::is_same<NodeType, hierarchical_node<C>>::value
                         or not values::values_traits<typename C::Values>::fast_iterable
                         , SDD<C>>::type
  work(InputIterator begin, InputIterator end, context<C>& cxt)
  {
    using node_type = NodeType;
    using valuation_type = typename node_type::valuation_type;

    mem::rewinder _(cxt.arena());

    auto operands_cit = begin;
    const auto operands_end = end;

    // Get the first operand as a node, we need it to initialize the algorithm.
    const node_type& head = mem::variant_cast<node_type>(**operands_cit);

    // Type of the list of successors for a valuation, to be merged with the union operation
    // right before calling the square union.
    using sum_builder_type = sum_builder<C, SDD<C>>;

    /// @todo Use intrusive hash map to save on memory allocations?
    // List all the successors for each valuation in the final alpha.
    std::unordered_map< valuation_type, sum_builder_type
                      , std::hash<valuation_type>, std::equal_to<valuation_type>
                      , mem::linear_alloc<std::pair<const valuation_type, sum_builder_type>>
                      >
      res( head.size(), std::hash<valuation_type>(), std::equal_to<valuation_type>()
         , mem::linear_alloc<std::pair<const valuation_type, sum_builder_type>>(cxt.arena()));

    using pair_type = std::pair<valuation_type, sum_builder_type>;

    // Needed to temporarily store arcs erased from res and arcs from the alpha visited in
    // the loop (B).
    std::vector<pair_type, mem::linear_alloc<pair_type>>
      save(mem::linear_alloc<pair_type>(cxt.arena()));
    save.reserve(head.size());

    // Used in test (F).
    std::vector<pair_type, mem::linear_alloc<pair_type>>
      remainder(mem::linear_alloc<pair_type>(cxt.arena()));
    remainder.reserve(head.size());

    // Initialize res with the alpha of the first operand.
    for (auto& arc : head)
    {
      sum_builder_type succs(cxt);
      succs.add(arc.successor());
      res.emplace(arc.valuation(), std::move(succs));
    }

    // (A).
    for (++operands_cit; operands_cit != operands_end; ++operands_cit)
    {
      // Throw a Top if operands are incompatible (different types or different variables).
      check_compatibility(*begin, *operands_cit);

      const auto res_end = res.end();

      const node_type& node = mem::variant_cast<node_type>(**operands_cit);
      const auto alpha_end = node.end();

      // (B). For each arc of the current operand.
      for (auto alpha_cit = node.begin(); alpha_cit != alpha_end; ++alpha_cit)
      {
        // The current valuation may be modified, we need a copy.
        valuation_type current_val = alpha_cit->valuation();
        const SDD<C> current_succ = alpha_cit->successor();

        // Initialize the start of the next search.
        auto res_cit = res.begin();

        // (C). While the current valuation is not empty, test it against arcs in res.
        while (not values::empty_values(current_val) and res_cit != res_end)
        {
          const valuation_type& res_val = res_cit->first;
          sum_builder_type& res_succs = res_cit->second;

          // (D).
          if (current_val == res_val) // Same valuations.
          {
            save.emplace_back(res_val, std::move(res_succs));
            save.back().second.add(current_succ);
            const auto to_erase = res_cit;
            ++res_cit;
            res.erase(to_erase);
            // Avoid useless insertion or temporary variables.
            goto equality;
          }

          intersection_builder<C, valuation_type> inter_builder(cxt);
          inter_builder.add(current_val);
          inter_builder.add(res_val);
          const valuation_type inter = intersection(cxt, std::move(inter_builder));

          // (E). The current valuation and the current arc from res have a common part.
          if (not values::empty_values(inter))
          {
            save.emplace_back(inter, res_succs);
            save.back().second.add(current_succ);

            // (F).
            valuation_type diff = difference(cxt, res_val, inter);
            if (not values::empty_values(diff))
            {
              // (res_val - inter) can't be in intersection, but we need to keep it
              // for the next arcs of the current alpha. So we put it in a temporary storage.
              // It will be added back in res when we have finished with the current valuation.
              remainder.emplace_back(std::move(diff), std::move(res_succs));
            }

            // We won't need the current arc of res for the current val, we already have the
            // common part. Now, the current valuation has to be tested against the next arcs
            // of res.
            const auto to_erase = res_cit;
            ++res_cit;
            res.erase(to_erase);

            // (G). The current valuation is completely included in the current arc of res.
            if (current_val == inter)
            {
              // We can move to the next arc of the current operand.
              break;
            }

            // Continue with what remains of val. If val is empty, the loop will stop at the
            // next iteration.
            current_val = difference(cxt, current_val, inter);
          }
          else // (H). Empty intersection, lookup for next possible common parts.
          {
            ++res_cit;
          }
        } // While we're not at the end of res and val is not empty.

        // (I). For val or a part of val (it could have been modified during the previous
        // loop), we didn't find an intersection with any arc of res.
        if (not values::empty_values(current_val))
        {
          sum_builder_type succs(cxt);
          succs.add(current_succ);
          save.emplace_back(std::move(current_val), std::move(succs));
        }

        // Both arcs had the same valuation.
        equality:;

        // Reinject all parts that were removed in (F).
        for (auto& rem : remainder)
        {
          res.emplace(std::move(rem.first), std::move(rem.second));
        }
        remainder.clear();

      } // For each arc of the current operand.

      // Reinject all parts that were removed from res (all parts that have a non-empty
      // intersection with the current alpha) and all parts of the current alpha that have an
      // empty intersection with all the parts of res.
      res.insert(save.begin(), save.end());

      // We still need save.
      save.clear();
    } // End of iteration on operands.

    square_union<C, valuation_type> su(cxt);
    su.reserve(res.size());
    for (auto& arc : res)
    {
      // construct an operand for the square union: (successors union) --> valuation
      su.add(sum(cxt, std::move(arc.second)), arc.first);
    }

<<<<<<< HEAD
    return SDD<C>(su(cxt));
=======
    return SDD<C>(head.variable(), su());
>>>>>>> c20ccc09
  }

  /// @brief Linear union of flat SDDs whose valuation are "fast iterable".
  template <typename InputIterator, typename NodeType>
  static
  typename std::enable_if< std::is_same<NodeType, flat_node<C>>::value
                         and values::values_traits<typename C::Values>::fast_iterable
                         , SDD<C>>::type
  work(InputIterator begin, InputIterator end, context<C>& cxt)
  {
<<<<<<< HEAD
=======
    const auto& variable = mem::variant_cast<flat_node<C>>(**begin).variable();

    mem::rewinder _(cxt.arena());

>>>>>>> c20ccc09
    using values_type      = typename C::Values;
    using values_builder   = typename values::values_traits<values_type>::builder;
    using value_type       = typename values_type::value_type;
    using sum_builder_type = sum_builder<C, SDD<C>>;
    boost::container::flat_map< value_type, sum_builder_type, std::less<value_type>
                              , mem::linear_alloc<std::pair<value_type, sum_builder_type>>>
      value_to_succ( std::less<value_type>()
                   , mem::linear_alloc<std::pair<value_type, sum_builder_type>>(cxt.arena()));
    value_to_succ.reserve(std::distance(begin, end) * 2);

    auto cit = begin;
    for (; cit != end; ++cit)
    {
      check_compatibility(*begin, *cit);

      const auto& node = mem::variant_cast<flat_node<C>>(**cit);
      for (const auto& arc : node)
      {
        const SDD<C> succ = arc.successor();
        for (const auto& value : arc.valuation())
        {
          const auto search = value_to_succ.find(value);
          if (search == value_to_succ.end())
          {
            value_to_succ.emplace_hint(search, value, sum_builder_type(cxt, {succ}));
          }
          else
          {
            search->second.add(succ);
          }
        }
      }
    }

    boost::container::flat_map< SDD<C>, values_builder, std::less<SDD<C>>
                              , mem::linear_alloc<std::pair<SDD<C>, values_builder>>>
      succ_to_value( std::less<SDD<C>>()
                   , mem::linear_alloc<std::pair<SDD<C>, values_builder>>(cxt.arena()));
    succ_to_value.reserve(value_to_succ.size());
    for (auto& value_succs : value_to_succ)
    {
      const SDD<C> succ = sum(cxt, std::move(value_succs.second));
      const auto search = succ_to_value.find(succ);
      if (search == succ_to_value.end())
      {
        values_builder tmp;
        tmp.insert(value_succs.first);
        succ_to_value.emplace_hint(search, succ, std::move(tmp));
      }
      else
      {
        search->second.insert(value_succs.first);
      }
    }

    alpha_builder<C, values_type> alpha(cxt);
    alpha.reserve(succ_to_value.size());
    for (auto& succ_values : succ_to_value)
    {
      alpha.add(values_type(std::move(succ_values.second)), succ_values.first);
    }

    return SDD<C>(std::move(alpha));
  }
};

/*------------------------------------------------------------------------------------------------*/

/// @internal
/// @brief Add an arc to the operands of the sum operation.
///
/// This implementation is meant to be used as a policy by nary_builder which doesn't know how
/// to add an arc.
template <typename C, typename Valuation>
struct sum_builder_impl
{
  template <typename Container>
  void
  add(Container& set, Valuation&& operand)
  {
    if (not values::empty_values(operand))
    {
      set.insert(std::move(operand));
    }
  }

  template <typename Container>
  void
  add(Container& set, const Valuation& operand)
  {
    if (not values::empty_values(operand))
    {
      set.insert(operand);
    }
  }
};

/*------------------------------------------------------------------------------------------------*/

/// @internal
/// @brief   The sum operation of a set of SDD.
/// @related sdd::SDD
template <typename C>
inline
SDD<C>
sum(context<C>& cxt, sum_builder<C, SDD<C>>&& builder)
{
  if (builder.empty())
  {
    return zero<C>();
  }
  else if (builder.size() == 1)
  {
    return *builder.begin();
  }
  return cxt.sum_cache()(sum_op<C>(builder));
}

/*------------------------------------------------------------------------------------------------*/

/// @internal
/// @brief   The sum operation of a set of values.
/// @details A wrapper around the implementation of sum provided by Values.
template <typename C, typename Values>
inline
Values
sum(context<C>&, sum_builder<C, Values>&& builder)
{
  if (builder.empty())
  {
    return Values();
  }
  else if (builder.size() == 1)
  {
    return *builder.begin();
  }
  else
  {
    auto cit = builder.begin();
    const auto end = builder.end();
    Values result = *cit;
    for (++cit; cit != end; ++cit)
    {
      typename C::Values tmp = sum(result, *cit);
      using std::swap;
      swap(tmp, result);
    }
    return result;
  }
}

} // namespace dd

/*------------------------------------------------------------------------------------------------*/

/// @brief Perform the union of two SDD.
/// @related SDD
template <typename C>
inline
SDD<C>
operator+(const SDD<C>& lhs, const SDD<C>& rhs)
{
  return dd::sum( global<C>().sdd_context
                , dd::sum_builder<C, SDD<C>>(global<C>().sdd_context, {lhs, rhs}));
}

/// @brief Perform the union of two SDD.
/// @related SDD
template <typename C>
inline
SDD<C>&
operator+=(SDD<C>& lhs, const SDD<C>& rhs)
{
  SDD<C> tmp = dd::sum( global<C>().sdd_context
                      , dd::sum_builder<C, SDD<C>>(global<C>().sdd_context, {lhs, rhs}));
  using std::swap;
  swap(tmp, lhs);
  return lhs;
}

/// @brief Perform the union of an iterable container of SDD.
/// @related SDD
template <typename C, typename InputIterator>
SDD<C>
inline
sum(InputIterator begin, InputIterator end)
{
  dd::sum_builder<C, SDD<C>> builder(global<C>().sdd_context);
  for (; begin != end; ++begin)
  {
    builder.add(*begin);
  }
  return dd::sum(global<C>().sdd_context, std::move(builder));
}

/// @brief Perform the union of an initializer list of SDD.
/// @related SDD
template <typename C>
SDD<C>
inline
sum(std::initializer_list<SDD<C>> operands)
{
  return sum<C>(std::begin(operands), std::end(operands));
}

/*------------------------------------------------------------------------------------------------*/

} // namespace sdd

#endif // _SDD_DD_SUM_HH_<|MERGE_RESOLUTION|>--- conflicted
+++ resolved
@@ -209,11 +209,7 @@
       su.add(sum(cxt, std::move(arc.second)), arc.first);
     }
 
-<<<<<<< HEAD
-    return SDD<C>(su(cxt));
-=======
-    return SDD<C>(head.variable(), su());
->>>>>>> c20ccc09
+    return SDD<C>(su());
   }
 
   /// @brief Linear union of flat SDDs whose valuation are "fast iterable".
@@ -224,13 +220,8 @@
                          , SDD<C>>::type
   work(InputIterator begin, InputIterator end, context<C>& cxt)
   {
-<<<<<<< HEAD
-=======
-    const auto& variable = mem::variant_cast<flat_node<C>>(**begin).variable();
-
     mem::rewinder _(cxt.arena());
 
->>>>>>> c20ccc09
     using values_type      = typename C::Values;
     using values_builder   = typename values::values_traits<values_type>::builder;
     using value_type       = typename values_type::value_type;
