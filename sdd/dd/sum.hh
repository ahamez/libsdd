--- conflicted
+++ resolved
@@ -258,14 +258,10 @@
       }
     }
 
-<<<<<<< HEAD
-    boost::container::flat_map< SDD<C>, values_type, std::less<SDD<C>>
-                              , mem::linear_alloc<std::pair<SDD<C>, values_type>>>
+    boost::container::flat_map< SDD<C>, values_builder, std::less<SDD<C>>
+                              , mem::linear_alloc<std::pair<SDD<C>, values_builder>>>
       succ_to_value( std::less<SDD<C>>()
-                   , mem::linear_alloc<std::pair<SDD<C>, values_type>>(cxt.arena()));
-=======
-    boost::container::flat_map<SDD<C>, values_builder> succ_to_value;
->>>>>>> 58edcde2
+                   , mem::linear_alloc<std::pair<SDD<C>, values_builder>>(cxt.arena()));
     succ_to_value.reserve(value_to_succ.size());
     for (auto& value_succs : value_to_succ)
     {
