--- conflicted
+++ resolved
@@ -83,19 +83,11 @@
           {
             su.add(i.result(), arc.valuation());
           }
-<<<<<<< HEAD
-          i.result() = {su(cxt.sdd_context())};
+          i.result() = {su()};
           throw;
         }
       }
-      return {su(cxt.sdd_context())};
-=======
-          i.result() = {node.variable(), su()};
-          throw;
-        }
-      }
-      return {node.variable(), su()};
->>>>>>> c20ccc09
+      return {su()};
     }
     else
     {
