#ifndef _SDD_HOM_EVALUATION_HH_
#define _SDD_HOM_EVALUATION_HH_

#include <cassert>
#include <iosfwd>

#include "sdd/hom/context_fwd.hh"
#include "sdd/hom/rewrite.hh"
#include "sdd/order/order.hh"

namespace sdd { namespace hom {

/*------------------------------------------------------------------------------------------------*/

/// @internal
/// @brief Evaluate an homomorphism.
template <typename C>
struct evaluation
{
  /// @brief Used by util::variant.
  typedef SDD<C> result_type;

  template <typename H>
  bool
  operator()( const H& h, const zero_terminal<C>&
            , const SDD<C>&, context<C>&, const order::order<C>& o, const homomorphism<C>&)
  const noexcept
  {
    assert(false);
    __builtin_unreachable();
  }

  template <typename H>
  SDD<C>
  operator()( const H& h, const one_terminal<C>&
            , const SDD<C>& x, context<C>& cxt, const order::order<C>& o
            , const homomorphism<C>&)
  const
  {
    return h(cxt, o, x);
  }

  /// @brief Dispatch evaluation to the concrete homomorphism.
  ///
  /// Implement a part of the automatic saturation: evaluation is propagated on successors
  /// whenever possible.
  template <typename H, typename Node>
  SDD<C>
  operator()( const H& h, const Node& node
            , const SDD<C>& x, context<C>& cxt, const order::order<C>& o
            , const homomorphism<C>& hom_proxy)
  const
  {
    assert(not o.empty() && "Empty order.");
    assert(o.variable() == node.variable() && "Different variables in order and SDD.");

    if (h.skip(o))
    {
      dd::square_union<C, typename Node::valuation_type> su;
      su.reserve(node.size());
      for (const auto& arc : node)
      {
        SDD<C> new_successor = hom_proxy(cxt, o.next(), arc.successor());
        if (not new_successor.empty())
        {
          su.add(new_successor, arc.valuation());
        }
      }
      return SDD<C>(node.variable(), su(cxt.sdd_context()));
    }
    else
    {
      return h(cxt, o, x);
    }
  }
};

/*------------------------------------------------------------------------------------------------*/

/// @internal
/// @brief Default traits for homomorphisms.
template <typename T>
struct homomorphism_traits
{
  static constexpr bool should_cache = true;
};

/*------------------------------------------------------------------------------------------------*/

/// @internal
/// @brief The evaluation of an homomorphism in the cache.
template <typename C>
struct cached_homomorphism
{
  /// @brief Needed by the cache.
  typedef SDD<C> result_type;

<<<<<<< HEAD
  /// @brief The evaluation context.
  context<C>& cxt_;

  /// @brief The current order position.
  const order::order<C>& order_;

=======
>>>>>>> b5073663
  /// @brief The homomorphism to evaluate.
  const homomorphism<C> hom;

  /// @brief The homomorphism's operand.
  const SDD<C> sdd;

  /// @brief Constructor.
<<<<<<< HEAD
  cached_homomorphism( context<C>& cxt, const order::order<C>& o, const homomorphism<C>& h
                     , const SDD<C>& s)
    : cxt_(cxt)
    , order_(o)
    , h_(h)
    , sdd_(s)
=======
  cached_homomorphism(context<C>& cxt, const homomorphism<C>& h, const SDD<C>& s)
    : hom(h)
    , sdd(s)
>>>>>>> b5073663
  {
  }

  /// @brief Launch the evaluation.
  SDD<C>
  operator()(context<C>& cxt)
  const
  {
<<<<<<< HEAD
    return apply_binary_visitor( evaluation<C>(), h_->data(), sdd_->data()
                               , sdd_, cxt_, order_, h_);
=======
    return apply_binary_visitor(evaluation<C>(), hom->data(), sdd->data(), sdd, cxt, hom);
>>>>>>> b5073663
  }
};

/*------------------------------------------------------------------------------------------------*/

/// @internal
/// @related cached_homomorphism
template <typename C>
inline
bool
operator==(const cached_homomorphism<C>& lhs, const cached_homomorphism<C>& rhs)
noexcept
{
  return lhs.hom == rhs.hom and lhs.sdd == rhs.sdd;
}

/// @internal
/// @related cached_homomorphism
template <typename C>
std::ostream&
operator<<(std::ostream& os, const cached_homomorphism<C>& ch)
{
  return os << ch.hom;
}

/*------------------------------------------------------------------------------------------------*/

/// @internal
/// @brief Used by the cache as a filter to know if an homomorphism should be cached.
template <typename C>
struct should_cache
{
  /// @brief Needed by variant.
  typedef bool result_type;

  /// @brief Dispatch to each homomorphism's trait.
  template <typename T>
  constexpr bool
  operator()(const T&)
  const noexcept
  {
    return homomorphism_traits<T>::should_cache;
  }

  /// @brief Application.
  bool
  operator()(const cached_homomorphism<C>& ch)
  const noexcept
  {
    return apply_visitor(*this, ch.hom->data());
  }
};

/*------------------------------------------------------------------------------------------------*/

}} // namespace sdd::hom

namespace std {

/*------------------------------------------------------------------------------------------------*/

/// @internal
/// @brief Hash specialization for sdd::hom::cached_homomorphism
template <typename C>
struct hash<sdd::hom::cached_homomorphism<C>>
{
  std::size_t
  operator()(const sdd::hom::cached_homomorphism<C>& ch)
  const noexcept
  {
    std::size_t seed = 0;
    sdd::util::hash_combine(seed, ch.hom);
    sdd::util::hash_combine(seed, ch.sdd);
    return seed;
  }
};

/*------------------------------------------------------------------------------------------------*/

} // namespace std

#endif // _SDD_HOM_EVALUATION_HH_<|MERGE_RESOLUTION|>--- conflicted
+++ resolved
@@ -95,15 +95,9 @@
   /// @brief Needed by the cache.
   typedef SDD<C> result_type;
 
-<<<<<<< HEAD
-  /// @brief The evaluation context.
-  context<C>& cxt_;
-
   /// @brief The current order position.
-  const order::order<C>& order_;
-
-=======
->>>>>>> b5073663
+  const order::order<C>& order;
+
   /// @brief The homomorphism to evaluate.
   const homomorphism<C> hom;
 
@@ -111,18 +105,11 @@
   const SDD<C> sdd;
 
   /// @brief Constructor.
-<<<<<<< HEAD
   cached_homomorphism( context<C>& cxt, const order::order<C>& o, const homomorphism<C>& h
                      , const SDD<C>& s)
-    : cxt_(cxt)
-    , order_(o)
-    , h_(h)
-    , sdd_(s)
-=======
-  cached_homomorphism(context<C>& cxt, const homomorphism<C>& h, const SDD<C>& s)
-    : hom(h)
+    : order(o)
+    , hom(h)
     , sdd(s)
->>>>>>> b5073663
   {
   }
 
@@ -131,12 +118,7 @@
   operator()(context<C>& cxt)
   const
   {
-<<<<<<< HEAD
-    return apply_binary_visitor( evaluation<C>(), h_->data(), sdd_->data()
-                               , sdd_, cxt_, order_, h_);
-=======
-    return apply_binary_visitor(evaluation<C>(), hom->data(), sdd->data(), sdd, cxt, hom);
->>>>>>> b5073663
+    return apply_binary_visitor(evaluation<C>(), hom->data(), sdd->data(), sdd, cxt, order, hom);
   }
 };
 
