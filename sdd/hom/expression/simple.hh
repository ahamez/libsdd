--- conflicted
+++ resolved
@@ -70,11 +70,7 @@
           const SDD<C> successor = visit_self(*this, arc.successor(), o.next(), app, res, cit, end);
           su.add(successor, arc.valuation());
         }
-<<<<<<< HEAD
-        return SDD<C>(su(cxt_.sdd_context()));
-=======
-        return SDD<C>(o.variable(), su());
->>>>>>> c20ccc09
+        return SDD<C>(su());
       }
       else
       {
@@ -185,11 +181,7 @@
         const auto successor = visit_self(*this, arc.successor(), o.next(), app, res, cit, end);
         su.add(successor, arc.valuation());
       }
-<<<<<<< HEAD
-      return SDD<C>(su(sdd_cxt));
-=======
-      return SDD<C>(o.variable(), su());
->>>>>>> c20ccc09
+      return SDD<C>(su());
     }
   }
 
