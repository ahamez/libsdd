#ifndef _SDD_HOM_CONTEXT_HH_
#define _SDD_HOM_CONTEXT_HH_

#include <memory> // make_shared, shared_ptr

#include "sdd/dd/context.hh"
#include "sdd/hom/context_fwd.hh"
#include "sdd/hom/definition_fwd.hh"
#include "sdd/hom/evaluation.hh"
#include "sdd/hom/evaluation_error.hh"
<<<<<<< HEAD
#include "sdd/internal/mem/cache.hh"
=======
#include "sdd/hom/rewrite.hh"
#include "sdd/mem/cache.hh"
>>>>>>> aada4721

namespace sdd { namespace hom {

/*------------------------------------------------------------------------------------------------*/

/// @internal
/// @brief The evaluation context of homomorphisms.
///
/// Its purpose is to be able to create local caches at different points of the evaluation.
/// The cache is wrapped in a std::shared_ptr to enable cheap copy.
template <typename C>
class context
{
public:

<<<<<<< HEAD
  /// @brief Cache type.
  typedef internal::mem::cache<cached_homomorphism<C>, evaluation_error<C>, should_cache<C>>
          cache_type;

=======
  /// @brief Homomorphism evaluation cache type.
  typedef mem::cache<cached_homomorphism<C>, evaluation_error<C>, should_cache<C>>
          cache_type;

  /// @brief Homomorphism rewriting cache type.
  typedef mem::cache<cached_rewrite<C>, evaluation_error<C>>
          rewrite_cache_type;

>>>>>>> aada4721
  /// @brief SDD operation context type.
  typedef sdd::context<C> sdd_context_type;

private:

  /// @brief Cache of union homomorphisms.
  std::shared_ptr<cache_type> cache_;

  /// @brief Context of SDD operations.
  ///
  /// It already implements cheap-copy, we don't need to use a shared_ptr.
  sdd_context_type sdd_context_;

  /// @brief The context's cache size.
  const std::size_t size_;

public:

  /// @brief Construct a new context.
  context(std::size_t size, sdd_context_type& sdd_cxt)
   	: cache_(std::make_shared<cache_type>("homomorphism_cache", size))
    , sdd_context_(sdd_cxt)
    , size_(size)
  {
  }

  /// @brief Default constructor.
  context()
	  : context(10000, sdd::initial_context<C>())
  {
  }

  /// @brief Construct a context with an existing SDD context.
  context(sdd_context_type& sdd_cxt)
    : context(10000, sdd_cxt)
  {
  }

  /// @brief Copy constructor.
  context(const context& other) = default;

  /// @brief Return the cache of homomorphism evaluation.
  cache_type&
  cache()
  noexcept
  {
    return *cache_;
  }

  /// @brief Return the context of SDD operations.
  sdd_context_type&
  sdd_context()
  noexcept
  {
    return sdd_context_;
  }

  /// @brief Return this context's cache size.
  std::size_t
  size()
  const noexcept
  {
    return size_;
  }
};

/*------------------------------------------------------------------------------------------------*/

/// @internal
/// @brief Return the context that serves as an entry point for the evaluation of
/// homomorphisms.
/// @related context
template <typename C>
context<C>&
initial_context()
noexcept
{
  static context<C> initial_context;
  return initial_context;
}

/*------------------------------------------------------------------------------------------------*/

}} // namespace sdd::hom

#endif // _SDD_HOM_CONTEXT_HH_<|MERGE_RESOLUTION|>--- conflicted
+++ resolved
@@ -8,12 +8,8 @@
 #include "sdd/hom/definition_fwd.hh"
 #include "sdd/hom/evaluation.hh"
 #include "sdd/hom/evaluation_error.hh"
-<<<<<<< HEAD
-#include "sdd/internal/mem/cache.hh"
-=======
 #include "sdd/hom/rewrite.hh"
 #include "sdd/mem/cache.hh"
->>>>>>> aada4721
 
 namespace sdd { namespace hom {
 
@@ -29,21 +25,10 @@
 {
 public:
 
-<<<<<<< HEAD
   /// @brief Cache type.
-  typedef internal::mem::cache<cached_homomorphism<C>, evaluation_error<C>, should_cache<C>>
-          cache_type;
-
-=======
-  /// @brief Homomorphism evaluation cache type.
   typedef mem::cache<cached_homomorphism<C>, evaluation_error<C>, should_cache<C>>
           cache_type;
 
-  /// @brief Homomorphism rewriting cache type.
-  typedef mem::cache<cached_rewrite<C>, evaluation_error<C>>
-          rewrite_cache_type;
-
->>>>>>> aada4721
   /// @brief SDD operation context type.
   typedef sdd::context<C> sdd_context_type;
 
