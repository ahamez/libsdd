#ifndef _SDD_HOM_CONTEXT_HH_
#define _SDD_HOM_CONTEXT_HH_

#include <memory> // make_shared, shared_ptr

#include "sdd/dd/context.hh"
#include "sdd/hom/context_fwd.hh"
#include "sdd/hom/definition_fwd.hh"
#include "sdd/hom/evaluation.hh"
#include "sdd/hom/evaluation_error.hh"
#include "sdd/hom/rewrite.hh"
#include "sdd/mem/cache.hh"

namespace sdd { namespace hom {

/*------------------------------------------------------------------------------------------------*/

/// @internal
/// @brief The evaluation context of homomorphisms.
///
/// Its purpose is to be able to create local caches at different points of the evaluation.
/// The cache is wrapped in a std::shared_ptr to enable cheap copy.
template <typename C>
class context
{
public:

<<<<<<< HEAD
  /// @brief Cache type.
  typedef mem::cache<cached_homomorphism<C>, evaluation_error<C>, should_cache<C>>
          cache_type;

=======
  /// @brief Homomorphism evaluation cache type.
  typedef mem::cache<context, cached_homomorphism<C>, evaluation_error<C>, should_cache<C>>
          cache_type;

  /// @brief Homomorphism rewriting cache type.
  typedef mem::cache<context, cached_rewrite<C>, evaluation_error<C>> rewrite_cache_type;

>>>>>>> b5073663
  /// @brief SDD operation context type.
  typedef sdd::dd::context<C> sdd_context_type;

private:

  /// @brief Cache of union homomorphisms.
  std::shared_ptr<cache_type> cache_;

  /// @brief Context of SDD operations.
  ///
  /// It already implements cheap-copy, we don't need to use a shared_ptr.
  sdd_context_type sdd_context_;

  /// @brief The context's cache size.
  const std::size_t size_;

public:

  /// @brief Construct a new context.
  context(std::size_t size, sdd_context_type& sdd_cxt)
<<<<<<< HEAD
   	: cache_(std::make_shared<cache_type>("homomorphism_cache", size))
=======
   	: cache_(std::make_shared<cache_type>(*this, "homomorphism_cache", size))
    , rewrite_cache_(std::make_shared<rewrite_cache_type>(*this, "rewrite_cache", 10000))
>>>>>>> b5073663
    , sdd_context_(sdd_cxt)
    , size_(size)
  {
  }

  /// @brief Default constructor.
  context()
	  : context(100000, dd::initial_context<C>())
  {
  }

  /// @brief Construct a context with an existing SDD context.
  context(sdd_context_type& sdd_cxt)
    : context(10000, sdd_cxt)
  {
  }

  /// @brief Copy constructor.
  context(const context& other) = default;

  /// @brief Return the cache of homomorphism evaluation.
  cache_type&
  cache()
  noexcept
  {
    return *cache_;
  }

  /// @brief Return the context of SDD operations.
  sdd_context_type&
  sdd_context()
  noexcept
  {
    return sdd_context_;
  }

  /// @brief Return this context's cache size.
  std::size_t
  size()
  const noexcept
  {
    return size_;
  }
};

/*------------------------------------------------------------------------------------------------*/

/// @internal
/// @brief Return the context that serves as an entry point for the evaluation of
/// homomorphisms.
/// @related context
template <typename C>
context<C>&
initial_context()
noexcept
{
  static context<C> initial_context;
  return initial_context;
}

/*------------------------------------------------------------------------------------------------*/

}} // namespace sdd::hom

#endif // _SDD_HOM_CONTEXT_HH_<|MERGE_RESOLUTION|>--- conflicted
+++ resolved
@@ -25,20 +25,10 @@
 {
 public:
 
-<<<<<<< HEAD
-  /// @brief Cache type.
-  typedef mem::cache<cached_homomorphism<C>, evaluation_error<C>, should_cache<C>>
-          cache_type;
-
-=======
   /// @brief Homomorphism evaluation cache type.
   typedef mem::cache<context, cached_homomorphism<C>, evaluation_error<C>, should_cache<C>>
           cache_type;
 
-  /// @brief Homomorphism rewriting cache type.
-  typedef mem::cache<context, cached_rewrite<C>, evaluation_error<C>> rewrite_cache_type;
-
->>>>>>> b5073663
   /// @brief SDD operation context type.
   typedef sdd::dd::context<C> sdd_context_type;
 
@@ -59,12 +49,7 @@
 
   /// @brief Construct a new context.
   context(std::size_t size, sdd_context_type& sdd_cxt)
-<<<<<<< HEAD
-   	: cache_(std::make_shared<cache_type>("homomorphism_cache", size))
-=======
    	: cache_(std::make_shared<cache_type>(*this, "homomorphism_cache", size))
-    , rewrite_cache_(std::make_shared<rewrite_cache_type>(*this, "rewrite_cache", 10000))
->>>>>>> b5073663
     , sdd_context_(sdd_cxt)
     , size_(size)
   {
