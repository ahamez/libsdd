--- conflicted
+++ resolved
@@ -6,12 +6,8 @@
 #include "sdd/dd/definition.hh"
 #include "sdd/hom/context_fwd.hh"
 #include "sdd/hom/definition_fwd.hh"
-<<<<<<< HEAD
 #include "sdd/order/order.hh"
-#include "sdd/internal/util/packed.hh"
-=======
 #include "sdd/util/packed.hh"
->>>>>>> aada4721
 
 namespace sdd { namespace hom {
 
@@ -142,11 +138,7 @@
 homomorphism<C>
 Cons(const order::order<C> o, const Valuation& val, const homomorphism<C>& h)
 {
-<<<<<<< HEAD
-  return homomorphism<C>::create(internal::mem::construct<cons<C, Valuation>>(), o, val, h);
-=======
-  return homomorphism<C>::create(mem::construct<hom::cons<C, Valuation>>(), var, val, h);
->>>>>>> aada4721
+  return homomorphism<C>::create(mem::construct<hom::cons<C, Valuation>>(), o, val, h);
 }
 
 /*------------------------------------------------------------------------------------------------*/
@@ -167,15 +159,9 @@
   const noexcept
   {
     std::size_t seed = 0;
-<<<<<<< HEAD
-    sdd::internal::util::hash_combine(seed, h.order());
-    sdd::internal::util::hash_combine(seed, h.valuation());
-    sdd::internal::util::hash_combine(seed, h.next());
-=======
-    sdd::util::hash_combine(seed, h.variable());
+    sdd::util::hash_combine(seed, h.order());
     sdd::util::hash_combine(seed, h.valuation());
     sdd::util::hash_combine(seed, h.next());
->>>>>>> aada4721
     return seed;
   }
 };
