#ifndef _SDD_HOM_VALUES_FUNCTION_HH_
#define _SDD_HOM_VALUES_FUNCTION_HH_

#include <algorithm> // find
#include <iosfwd>
#include <memory>    // unique_ptr
#include <stdexcept> // invalid_argument
#include <typeinfo>  // typeid

#include "sdd/dd/definition.hh"
#include "sdd/hom/context_fwd.hh"
#include "sdd/hom/definition_fwd.hh"
#include "sdd/hom/evaluation_error.hh"
<<<<<<< HEAD
#include "sdd/internal/util/packed.hh"
#include "sdd/order/order.hh"
=======
#include "sdd/util/packed.hh"
>>>>>>> aada4721

namespace sdd { namespace hom {

/*------------------------------------------------------------------------------------------------*/

/// @internal
/// @brief Used to wrap user's values function.
template <typename C>
class values_function_base
{
public:

  /// @brief The type of a set of values.
  typedef typename C::Values values_type;

  /// @brief Destructor.
  virtual
  ~values_function_base()
  {
  }

  /// @brief Tell if the user's function is a selector.
  virtual
  bool
  selector() const noexcept = 0;

  /// @brief Apply the user function.
  virtual
  values_type
  operator()(const values_type&) const = 0;

  /// @brief Compare values_base.
  virtual
  bool
  operator==(const values_function_base&) const noexcept = 0;

  /// @brief Get the user's function hash value.
  virtual
  std::size_t
  hash() const noexcept = 0;

  /// @brief Get the user's function textual representation.
  virtual
  void
  print(std::ostream&) const = 0;
};

/*------------------------------------------------------------------------------------------------*/

/// @internal
/// @brief Used to wrap user's values function.
template <typename C, typename User>
class values_function_derived
  : public values_function_base<C>
{
private:

  /// @brief The user's values function.
  const User fun_;

public:

  /// @brief The type of a variable.
  typedef typename C::Variable variable_type;

  /// @brief The type of a set of values.
  typedef typename C::Values values_type;

  /// @brief Constructor.
  values_function_derived(const User& f)
    : fun_(f)
  {
  }

  /// @brief Constructor.
  values_function_derived(User&& f)
    : fun_(std::move(f))
  {
  }

  /// @brief Tell if the user's function is a selector.
  bool
  selector()
  const noexcept
  {
    return selector_impl(fun_, 0);
  }

  /// @brief Apply the user function.
  values_type
  operator()(const values_type& val)
  const
  {
    return fun_(val);
  }

  /// @brief Compare values_derived.
  bool
  operator==(const values_function_base<C>& other)
  const noexcept
  {
    return typeid(*this) == typeid(other)
         ? fun_ == reinterpret_cast<const values_function_derived&>(other).fun_
         : false
         ;
  }

  /// @brief Get the user's function hash value.
  std::size_t
  hash()
  const noexcept
  {
    return std::hash<User>()(fun_);
  }

  /// @brief Get the user's values function textual representation.
  void
  print(std::ostream& os)
  const
  {
    os << fun_;
  }

private:

  /// @brief Called when the user's function has selector().
  ///
  /// Compile-time dispatch.
  template <typename T>
  static auto
  selector_impl(const T& x, int)
  noexcept
  -> decltype(x.selector())
  {
    return x.selector();
  }

  /// @brief Called when the user's function doesn't have selector().
  ///
  /// Compile-time dispatch.
  template <typename T>
  static auto
  selector_impl(const T&, long)
  noexcept
  -> decltype(false)
  {
    return false;
  }
};

/*------------------------------------------------------------------------------------------------*/

/// @internal
/// @brief Values homomorphism.
template <typename C>
class _LIBSDD_ATTRIBUTE_PACKED values_function
{
private:

  /// @brief The type of a variable.
  typedef typename C::Variable variable_type;

  /// @brief The type of an identifier.
  typedef typename C::Identifier identifier_type;

  /// @brief The type of a valuation on a flat node.
  typedef typename C::Values values_type;

  /// @brief The identifier on which the user function is applied.
  const identifier_type identifier_;

  /// @brief Ownership of the user's values function.
  const std::unique_ptr<const values_function_base<C>> fun_ptr_;

  /// @brief Dispatch the Values homomorphism evaluation.
  struct helper
  {
    typedef SDD<C> result_type;

    SDD<C>
    operator()( const zero_terminal<C>&
              , const values_function_base<C>&, context<C>&, const SDD<C>&, const order::order<C>&)
    const noexcept
    {
      assert(false);
      __builtin_unreachable();
    }

    SDD<C>
    operator()( const one_terminal<C>&
              , const values_function_base<C>&, context<C>&, const SDD<C>&, const order::order<C>&)
    const
    {
      return one<C>();
    }

    SDD<C>
    operator()( const hierarchical_node<C>& node
              , const values_function_base<C>&, context<C>&, const SDD<C>& s
              , const order::order<C>&)
    const
    {
      throw evaluation_error<C>(s);
    }

    SDD<C>
    operator()( const flat_node<C>& node
              , const values_function_base<C>& fun, context<C>& cxt, const SDD<C>& s
              , const order::order<C>& o)
    const
    {
      if (fun.selector())
      {
        alpha_builder<C, values_type> ab;
        ab.reserve(node.size());
        for (const auto& arc : node)
        {
          values_type val = fun(arc.valuation());
          if (not val.empty())
          {
            ab.add(std::move(val), arc.successor());
          }
        }
        return SDD<C>(o.variable(), std::move(ab));
      }
      else
      {
        sum_builder<C, SDD<C>> sum_operands(node.size());
        for (const auto& arc : node)
        {
          sum_operands.add(SDD<C>(o.variable(), fun(arc.valuation()), arc.successor()));
        }
        return sdd::sum(cxt.sdd_context(), std::move(sum_operands));
      }
    }
  };

public:

  /// @brief Constructor.
  values_function(const identifier_type& id, const values_function_base<C>* f_ptr)
    : identifier_(id)
    , fun_ptr_(f_ptr)
  {
  }

  /// @brief Skip variable predicate.
  bool
  skip(const order::order<C>& o)
  const noexcept
  {
    return identifier_ != o.identifier();
  }

  /// @brief Selector predicate
  bool
  selector()
  const noexcept
  {
    return fun_ptr_->selector();
  }

  /// @brief Evaluation.
  SDD<C>
  operator()(context<C>& cxt, const order::order<C>& o, const SDD<C>& x)
  const
  {
    return apply_visitor(helper(), x->data(), *fun_ptr_, cxt, x, o);
  }

  /// @brief Get the variable on which the user's function is applied.
  const identifier_type&
  identifier()
  const noexcept
  {
    return identifier_;
  }

  /// @brief Return the user's values function.
  const values_function_base<C>&
  fun()
  const noexcept
  {
    return *fun_ptr_;
  }
};

/*------------------------------------------------------------------------------------------------*/

/// @internal
/// @brief Equality of two values_function.
/// @related values_function
template <typename C>
inline
bool
operator==(const values_function<C>& lhs, const values_function<C>& rhs)
noexcept
{
  return lhs.identifier() == rhs.identifier() and lhs.fun() == rhs.fun();
}

/// @internal
/// @related values_function
template <typename C>
std::ostream&
operator<<(std::ostream& os, const values_function<C>& x)
{
  os << "Function(" << x.identifier() << ", ";
  x.fun().print(os);
  return os << ")";
}

} // namespace hom

/*------------------------------------------------------------------------------------------------*/

/// @brief Create the Values Function homomorphism.
/// @related homomorphism
template <typename C, typename User>
homomorphism<C>
ValuesFunction(const order::order<C>& o, const typename C::Idenfitier& i, const User& u)
{
<<<<<<< HEAD
  if (std::find(o.cbegin(), o.cend(), i) == o.cend())
  {
    std::stringstream ss;
    ss << "Identifier " << i << " not found." << std::endl;
    throw std::invalid_argument(ss.str());
  }
  return homomorphism<C>::create( internal::mem::construct<values_function<C>>()
                                , i, new values_function_derived<C, User>(u));
=======
  return homomorphism<C>::create( mem::construct<hom::values_function<C>>()
                                , v, new hom::values_function_derived<C, User>(u));
>>>>>>> aada4721
}

/// @brief Create the Values Function homomorphism.
/// @related homomorphism
template <typename C, typename User>
homomorphism<C>
ValuesFunction(const order::order<C>& o, const typename C::Identifier& i, User&& u)
{
<<<<<<< HEAD
  if (std::find(o.cbegin(), o.cend(), i) == o.cend())
  {
    std::stringstream ss;
    ss << "Identifier " << i << " not found." << std::endl;
    throw std::invalid_argument(ss.str());
  }
  return homomorphism<C>::create( internal::mem::construct<values_function<C>>()
                                , i, new values_function_derived<C, User>(std::move(u)));
=======
  return homomorphism<C>::create( mem::construct<hom::values_function<C>>()
                                , v, new hom::values_function_derived<C, User>(std::move(u)));
>>>>>>> aada4721
}

/*------------------------------------------------------------------------------------------------*/

} // namespace sdd

namespace std {

/*------------------------------------------------------------------------------------------------*/

/// @internal
/// @brief Hash specialization for sdd::hom::values.
template <typename C>
struct hash<sdd::hom::values_function<C>>
{
  std::size_t
  operator()(const sdd::hom::values_function<C>& x)
  const noexcept
  {
    std::size_t seed = x.fun().hash();
<<<<<<< HEAD
    sdd::internal::util::hash_combine(seed, x.identifier());
=======
    sdd::util::hash_combine(seed, x.variable());
>>>>>>> aada4721
    return seed;
  }
};

/*------------------------------------------------------------------------------------------------*/

} // namespace std

#endif // _SDD_HOM_VALUES_FUNCTION_HH_<|MERGE_RESOLUTION|>--- conflicted
+++ resolved
@@ -11,12 +11,8 @@
 #include "sdd/hom/context_fwd.hh"
 #include "sdd/hom/definition_fwd.hh"
 #include "sdd/hom/evaluation_error.hh"
-<<<<<<< HEAD
-#include "sdd/internal/util/packed.hh"
+#include "sdd/util/packed.hh"
 #include "sdd/order/order.hh"
-=======
-#include "sdd/util/packed.hh"
->>>>>>> aada4721
 
 namespace sdd { namespace hom {
 
@@ -339,19 +335,14 @@
 homomorphism<C>
 ValuesFunction(const order::order<C>& o, const typename C::Idenfitier& i, const User& u)
 {
-<<<<<<< HEAD
   if (std::find(o.cbegin(), o.cend(), i) == o.cend())
   {
     std::stringstream ss;
     ss << "Identifier " << i << " not found." << std::endl;
     throw std::invalid_argument(ss.str());
   }
-  return homomorphism<C>::create( internal::mem::construct<values_function<C>>()
-                                , i, new values_function_derived<C, User>(u));
-=======
   return homomorphism<C>::create( mem::construct<hom::values_function<C>>()
-                                , v, new hom::values_function_derived<C, User>(u));
->>>>>>> aada4721
+                                , i, new hom::values_function_derived<C, User>(u));
 }
 
 /// @brief Create the Values Function homomorphism.
@@ -360,19 +351,14 @@
 homomorphism<C>
 ValuesFunction(const order::order<C>& o, const typename C::Identifier& i, User&& u)
 {
-<<<<<<< HEAD
   if (std::find(o.cbegin(), o.cend(), i) == o.cend())
   {
     std::stringstream ss;
     ss << "Identifier " << i << " not found." << std::endl;
     throw std::invalid_argument(ss.str());
   }
-  return homomorphism<C>::create( internal::mem::construct<values_function<C>>()
-                                , i, new values_function_derived<C, User>(std::move(u)));
-=======
   return homomorphism<C>::create( mem::construct<hom::values_function<C>>()
-                                , v, new hom::values_function_derived<C, User>(std::move(u)));
->>>>>>> aada4721
+                                , i, new hom::values_function_derived<C, User>(std::move(u)));
 }
 
 /*------------------------------------------------------------------------------------------------*/
@@ -393,11 +379,7 @@
   const noexcept
   {
     std::size_t seed = x.fun().hash();
-<<<<<<< HEAD
-    sdd::internal::util::hash_combine(seed, x.identifier());
-=======
-    sdd::util::hash_combine(seed, x.variable());
->>>>>>> aada4721
+    sdd::util::hash_combine(seed, x.identifier());
     return seed;
   }
 };
