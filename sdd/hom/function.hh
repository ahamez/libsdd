--- conflicted
+++ resolved
@@ -265,17 +265,13 @@
               alpha_builder.add(std::move(val), arc.successor());
             }
           }
-<<<<<<< HEAD
-          return {std::move(alpha_builder)};
-=======
->>>>>>> c20ccc09
         }
         catch (interrupt<C>& i)
         {
           i.result() = {std::move(alpha_builder)};
           throw;
         }
-        return {o.variable(), std::move(alpha_builder)};
+        return {std::move(alpha_builder)};
       }
       else
       {
@@ -283,21 +279,9 @@
         sum_operands.reserve(node.size());
         try
         {
-<<<<<<< HEAD
-          try
+          for (const auto& arc : node)
           {
-            for (const auto& arc : node)
-            {
-              sum_operands.add(SDD<C>(fun(arc.valuation()), arc.successor()));
-            }
-            return dd::sum(cxt.sdd_context(), std::move(sum_operands));
-          }
-          catch (interrupt<C>& i)
-=======
-          for (const auto& arc : node)
->>>>>>> c20ccc09
-          {
-            sum_operands.add(SDD<C>(o.variable(), fun(arc.valuation()), arc.successor()));
+            sum_operands.add(SDD<C>(fun(arc.valuation()), arc.successor()));
           }
           return dd::sum(cxt.sdd_context(), std::move(sum_operands));
         }
