--- conflicted
+++ resolved
@@ -76,19 +76,11 @@
             catch (interrupt<C>& i)
             {
               su.add(arc.successor(), i.result());
-<<<<<<< HEAD
-              i.result() = {su(cxt_.sdd_context())};
+              i.result() = {su()};
               throw;
             }
           }
-          return {su(cxt_.sdd_context())};
-=======
-              i.result() = {node.variable(), su()};
-              throw;
-            }
-          }
-          return {node.variable(), su()};
->>>>>>> c20ccc09
+          return {su()};
         }
         else // partition will change
         {
