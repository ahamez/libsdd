#ifndef _SDD_HOM_LOCAL_HH_
#define _SDD_HOM_LOCAL_HH_

#include <iosfwd>

#include "sdd/dd/definition.hh"
#include "sdd/hom/context_fwd.hh"
#include "sdd/hom/definition_fwd.hh"
#include "sdd/hom/evaluation_error.hh"
#include "sdd/hom/identity.hh"
#include "sdd/order/order.hh"
#include "sdd/internal/util/packed.hh"

namespace sdd { namespace hom {

/*-------------------------------------------------------------------------------------------*/

/// @cond INTERNAL_DOC

/// @brief Local homomorphism.
template <typename C>
class _LIBSDD_ATTRIBUTE_PACKED local
{
private:

  /// @brief The variable type.
  typedef typename C::Variable variable_type;

  /// @brief The identifier type.
  typedef typename C::Identifier identifier_type;

  /// @brief The hierarchical node where the nested homomorphism will be carried to.
  const variable_type variable_;

  ///
  const identifier_type identifier_;

  /// @brief The nested homomorphism to apply in a nested level.
  const homomorphism<C> h_;

public:

  /// @brief Constructor.
  local(const identifier_type& id, const order::order<C>& o, const homomorphism<C>& h)
    : variable_(o.identifier_variable(id))
    , identifier_(id)
    , h_(h)
  {
  }

  /// @brief Local's evaluation implementation.
  struct evaluation
  {
    /// @brief Used by variant.
    typedef SDD<C> result_type;

    SDD<C>
    operator()( const hierarchical_node<C>& node
              , context<C>& cxt, const order::order<C>& o, const variable_type& var
              , const homomorphism<C>& h, const SDD<C>& s)
    const
    {
      try
      {
        if (h.selector()) // partition won't change
        {
<<<<<<< HEAD
          SDD<C> new_valuation = h(cxt, o.nested(), arc.valuation());
          if (not new_valuation.empty())
=======
          square_union<C, SDD<C>> su;
          su.reserve(node.size());
          for (const auto& arc : node)
>>>>>>> 36a23979
          {
            SDD<C> new_valuation = h(cxt, arc.valuation());
            if (not new_valuation.empty())
            {
              su.add(arc.successor(), new_valuation);
            }
          }
          return SDD<C>(node.variable(), su(cxt.sdd_context()));
        }
<<<<<<< HEAD
        return SDD<C>(node.variable(), su(cxt.sdd_context()));
      }
      else
      {
        sum_builder<C, SDD<C>> sum_operands(node.size());
        for (const auto& arc : node)
        {
          sum_operands.add(SDD<C>(var, h(cxt, o.nested(), arc.valuation()), arc.successor()));
        }

        try
=======
        else
>>>>>>> 36a23979
        {
          sum_builder<C, SDD<C>> sum_operands(node.size());
          for (const auto& arc : node)
          {
            sum_operands.add(SDD<C>(var, h(cxt, arc.valuation()), arc.successor()));
          }
          return sdd::sum(cxt.sdd_context(), std::move(sum_operands));
        }
      }
      catch (top<C>& t)
      {
        evaluation_error<C> e(s);
        e.add_top(t);
        throw e;
      }
    }

    template <typename T>
    SDD<C>
<<<<<<< HEAD
    operator()( const T&, context<C>&, const order::order<C>&, const variable_type&
              , const homomorphism<C>&, const SDD<C> s)
=======
    operator()(const T&, context<C>&, const variable_type&, const homomorphism<C>&, const SDD<C> s)
>>>>>>> 36a23979
    const
    {
      throw evaluation_error<C>(s);
    }
  };

  /// @brief Evaluation.
  SDD<C>
  operator()(context<C>& cxt, const order::order<C>& o, const SDD<C>& s)
  const
  {
    return apply_visitor(evaluation(), s->data(), cxt, o, variable_, h_, s);
  }

  /// @brief Skip predicate.
  bool
  skip(const order::order<C>& o)
  const noexcept
  {
    return o.variable() != variable_;
  }

  /// @brief Selector predicate
  bool
  selector()
  const noexcept
  {
    return h_.selector();
  }

  /// @brief Return the target.
  const variable_type&
  variable()
  const noexcept
  {
    return variable_;
  }

  /// @brief Return the target.
  const identifier_type&
  identifier()
  const noexcept
  {
    return identifier_;
  }

  /// @brief Return the carried homomorphism.
  homomorphism<C>
  hom()
  const noexcept
  {
    return h_;
  }
};

/*-------------------------------------------------------------------------------------------*/

/// @brief Equality of two Local homomorphisms.
/// @related local
template <typename C>
inline
bool
operator==(const local<C>& lhs, const local<C>& rhs)
noexcept
{
  return lhs.variable() == rhs.variable() and lhs.hom() == rhs.hom();
}

/// @related local
template <typename C>
std::ostream&
operator<<(std::ostream& os, const local<C>& l)
{
  return os << "@(" << l.variable() << ", " << l.hom() << ")";
}

/// @endcond

/*-------------------------------------------------------------------------------------------*/

/// @brief Create the Local homomorphism.
/// @related homomorphism
template <typename C>
homomorphism<C>
Local(const typename C::Identifier& id, const order::order<C>& o, const homomorphism<C>& h)
{
  if (h == Id<C>())
  {
    return h;
  }
  else
  {
    return homomorphism<C>::create(internal::mem::construct<local<C>>(), id, o, h);
  }
}

/*-------------------------------------------------------------------------------------------*/

}} // namespace sdd::hom

namespace std {

/*-------------------------------------------------------------------------------------------*/

/// @cond INTERNAL_DOC

/// @brief Hash specialization for sdd::hom::local.
template <typename C>
struct hash<sdd::hom::local<C>>
{
  std::size_t
  operator()(const sdd::hom::local<C>& l)
  const noexcept
  {
    std::size_t seed = 0;
    sdd::internal::util::hash_combine(seed, l.variable());
    sdd::internal::util::hash_combine(seed, l.hom());
    return seed;
  }
};

/// @endcond

/*-------------------------------------------------------------------------------------------*/

} // namespace std


#endif // _SDD_HOM_FIXPOINT_HH_<|MERGE_RESOLUTION|>--- conflicted
+++ resolved
@@ -64,16 +64,11 @@
       {
         if (h.selector()) // partition won't change
         {
-<<<<<<< HEAD
-          SDD<C> new_valuation = h(cxt, o.nested(), arc.valuation());
-          if (not new_valuation.empty())
-=======
           square_union<C, SDD<C>> su;
           su.reserve(node.size());
           for (const auto& arc : node)
->>>>>>> 36a23979
           {
-            SDD<C> new_valuation = h(cxt, arc.valuation());
+            SDD<C> new_valuation = h(cxt, o.nested(), arc.valuation());
             if (not new_valuation.empty())
             {
               su.add(arc.successor(), new_valuation);
@@ -81,26 +76,12 @@
           }
           return SDD<C>(node.variable(), su(cxt.sdd_context()));
         }
-<<<<<<< HEAD
-        return SDD<C>(node.variable(), su(cxt.sdd_context()));
-      }
-      else
-      {
-        sum_builder<C, SDD<C>> sum_operands(node.size());
-        for (const auto& arc : node)
-        {
-          sum_operands.add(SDD<C>(var, h(cxt, o.nested(), arc.valuation()), arc.successor()));
-        }
-
-        try
-=======
         else
->>>>>>> 36a23979
         {
           sum_builder<C, SDD<C>> sum_operands(node.size());
           for (const auto& arc : node)
           {
-            sum_operands.add(SDD<C>(var, h(cxt, arc.valuation()), arc.successor()));
+            sum_operands.add(SDD<C>(var, h(cxt, o.nested(), arc.valuation()), arc.successor()));
           }
           return sdd::sum(cxt.sdd_context(), std::move(sum_operands));
         }
@@ -115,12 +96,8 @@
 
     template <typename T>
     SDD<C>
-<<<<<<< HEAD
     operator()( const T&, context<C>&, const order::order<C>&, const variable_type&
               , const homomorphism<C>&, const SDD<C> s)
-=======
-    operator()(const T&, context<C>&, const variable_type&, const homomorphism<C>&, const SDD<C> s)
->>>>>>> 36a23979
     const
     {
       throw evaluation_error<C>(s);
