--- conflicted
+++ resolved
@@ -23,11 +23,7 @@
   ///
   /// This is an error to arrive here as the identity is computed before calling the cache.
   SDD<C>
-<<<<<<< HEAD
-  operator()(context<C>&, const order::order<C>&, const SDD<C>& x)
-=======
-  operator()(context<C>&, const SDD<C>&)
->>>>>>> e6a326bf
+  operator()(context<C>&, const order::order<C>&, const SDD<C>&)
   const noexcept
   {
     assert(false);
