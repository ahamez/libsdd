#ifndef _SDD_HOM_ID_HH_
#define _SDD_HOM_ID_HH_

#include <cassert>
#include <iosfwd>

#include "sdd/dd/definition.hh"
#include "sdd/hom/context_fwd.hh"
#include "sdd/hom/definition_fwd.hh"
#include "sdd/order/order.hh"

namespace sdd { namespace hom {

/*-------------------------------------------------------------------------------------------*/

/// @cond INTERNAL_DOC

/// @brief Return its operand.
template <typename C>
struct identity
{
  /// @brief Evaluation.
  ///
  /// This is an error to arrive here as the identity is computed before calling the cache.
  SDD<C>
  operator()(context<C>&, const order::order<C>&, const SDD<C>&)
  const noexcept
  {
    assert(false);
    __builtin_unreachable();
  }

  /// @brief Skip predicate.
  constexpr bool
<<<<<<< HEAD
  skip(const order::order<C>&)
=======
  skip(const typename C::Variable&)
>>>>>>> 4a2926d3
  const noexcept
  {
    return true;
  }

  /// @brief Selector predicate
  constexpr bool
  selector()
  const noexcept
  {
    return true;
  }
};

/*-------------------------------------------------------------------------------------------*/

/// @brief Equality of two identity homomorphisms.
/// @related identity
template <typename C>
inline
constexpr bool
operator==(const identity<C>&, const identity<C>&)
noexcept
{
  return true;
}

/// @related identity
template <typename C>
std::ostream&
operator<<(std::ostream& os, const identity<C>&)
{
  return os << "Id";
}

/// @endcond

/*-------------------------------------------------------------------------------------------*/

/// @brief Create the Identity homomorphism.
/// @related homomorphism
template <typename C>
homomorphism<C>
Id()
{
  static homomorphism<C> id = homomorphism<C>::create(internal::mem::construct<identity<C>>());
  return id;
}

/*-------------------------------------------------------------------------------------------*/

}} // namespace sdd::hom

namespace std {

/*-------------------------------------------------------------------------------------------*/

/// @cond INTERNAL_DOC

/// @brief Hash specialization for sdd::hom::identity.
template <typename C>
struct hash<sdd::hom::identity<C>>
{
  constexpr
  std::size_t
  operator()(const sdd::hom::identity<C>&)
  const noexcept
  {
    return 607769;
  }
};

/// @endcond

/*-------------------------------------------------------------------------------------------*/

} // namespace std

#endif // _SDD_HOM_ID_HH_<|MERGE_RESOLUTION|>--- conflicted
+++ resolved
@@ -32,11 +32,7 @@
 
   /// @brief Skip predicate.
   constexpr bool
-<<<<<<< HEAD
   skip(const order::order<C>&)
-=======
-  skip(const typename C::Variable&)
->>>>>>> 4a2926d3
   const noexcept
   {
     return true;
