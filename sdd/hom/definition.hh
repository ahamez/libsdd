--- conflicted
+++ resolved
@@ -34,26 +34,11 @@
 private:
 
   /// @brief A canonized homomorphism.
-<<<<<<< HEAD
-  typedef internal::mem::variant< const composition<C>
-                                , const cons<C, SDD<C>>
-                                , const cons<C, typename C::Values>
-                                , const constant<C>
-                                , const expression<C>
-                                , const fixpoint<C>
-                                , const identity<C>
-                                , const inductive<C>
-                                , const local<C>
-                                , const saturation_fixpoint<C>
-                                , const saturation_sum<C>
-                                , const sum<C>
-                                , const values_function<C>
-                                >
-=======
   typedef mem::variant< const hom::composition<C>
                       , const hom::cons<C, SDD<C>>
                       , const hom::cons<C, typename C::Values>
                       , const hom::constant<C>
+                      , const hom::expression<C>
                       , const hom::fixpoint<C>
                       , const hom::identity<C>
                       , const hom::inductive<C>
@@ -63,7 +48,6 @@
                       , const hom::sum<C>
                       , const hom::values_function<C>
                       >
->>>>>>> aada4721
           data_type;
 
   /// @brief A unified and canonized homomorphism, meant to be stored in a unique table.
@@ -115,11 +99,7 @@
   operator()(const order::order<C>& o, const SDD<C>& x)
   const
   {
-<<<<<<< HEAD
-    return (*this)(initial_context<C>(), o, x);
-=======
-    return (*this)(hom::initial_context<C>(), x);
->>>>>>> aada4721
+    return (*this)(hom::initial_context<C>(), o, x);
   }
 
   /// @brief Tell if this homomorphism skips a given identifier.
@@ -194,11 +174,7 @@
   /// @internal
   /// @brief Apply this homomorphism on an SDD, in a given context.
   SDD<C>
-<<<<<<< HEAD
-  operator()(context<C>& cxt, const order::order<C>& o, const SDD<C>& x)
-=======
-  operator()(hom::context<C>& cxt, const SDD<C>& x)
->>>>>>> aada4721
+  operator()(hom::context<C>& cxt, const order::order<C>& o, const SDD<C>& x)
   const
   {
     // hard-wired cases:
@@ -208,11 +184,7 @@
     {
       return x;
     }
-<<<<<<< HEAD
-    return cxt.cache()(cached_homomorphism<C>(cxt, o, *this, x));
-=======
-    return cxt.cache()(hom::cached_homomorphism<C>(cxt, *this, x));
->>>>>>> aada4721
+    return cxt.cache()(hom::cached_homomorphism<C>(cxt, o, *this, x));
   }
 
   /// @internal
