#ifndef _SDD_HOM_DEFINITION_HH_
#define _SDD_HOM_DEFINITION_HH_

#include <iosfwd>

#include "sdd/dd/sum.hh"
#include "sdd/hom/composition.hh"
#include "sdd/hom/cons.hh"
#include "sdd/hom/constant.hh"
#include "sdd/hom/definition_fwd.hh"
#include "sdd/hom/evaluation.hh"
#include "sdd/hom/expression.hh"
#include "sdd/hom/fixpoint.hh"
#include "sdd/hom/identity.hh"
#include "sdd/hom/inductive.hh"
#include "sdd/hom/local.hh"
#include "sdd/hom/saturation_fixpoint.hh"
#include "sdd/hom/saturation_sum.hh"
#include "sdd/hom/sum.hh"
#include "sdd/hom/values_function.hh"
#include "sdd/mem/ptr.hh"
#include "sdd/mem/ref_counted.hh"
#include "sdd/mem/variant.hh"
#include "sdd/util/print_sizes_fwd.hh"

namespace sdd {

/*------------------------------------------------------------------------------------------------*/

/// @brief An homomorphism operation.
template <typename C>
class homomorphism
{
private:

  /// @brief A canonized homomorphism.
  typedef mem::variant< const hom::composition<C>
                      , const hom::cons<C, SDD<C>>
                      , const hom::cons<C, typename C::Values>
                      , const hom::constant<C>
                      , const hom::expression<C>
                      , const hom::fixpoint<C>
                      , const hom::identity<C>
                      , const hom::inductive<C>
                      , const hom::local<C>
                      , const hom::saturation_fixpoint<C>
                      , const hom::saturation_sum<C>
                      , const hom::sum<C>
                      , const hom::values_function<C>
                      >
          data_type;

  /// @brief A unified and canonized homomorphism, meant to be stored in a unique table.
  ///
  /// It is automatically erased when there is no more reference to it.
  typedef mem::ref_counted<const data_type> unique_type;

  /// @brief Define the smart pointer around a unified homomorphism.
  ///
  /// It handles the reference counting as well as the deletion of the homomorphism when it is
  /// no longer referenced.
  typedef mem::ptr<const unique_type> ptr_type;

  /// @brief The real smart pointer around a unified homomorphism.
  ptr_type ptr_;

public:

  /// @brief The variable type.
  typedef typename C::Variable variable_type;

  /// @brief The identifier type.
  typedef typename C::Identifier identifier_type;

  /// @brief Move constructor.
  ///
  /// O(1).
  homomorphism(homomorphism&&) noexcept = default;

  /// @brief Move operator.
  ///
  /// O(1).
  homomorphism&
  operator=(homomorphism&&) noexcept = default;

  /// @brief Copy constructor.
  ///
  /// O(1).
  homomorphism(const homomorphism&) noexcept = default;

  /// @brief Copy operator.
  ///
  /// O(1).
  homomorphism&
  operator=(const homomorphism&) noexcept = default;

  /// @brief Apply this homomorphism on an SDD.
  SDD<C>
  operator()(const order::order<C>& o, const SDD<C>& x)
  const
  {
    return (*this)(hom::initial_context<C>(), o, x);
  }

<<<<<<< HEAD
  /// @brief Tell if this homomorphism skips a given identifier.
=======
  /// @internal
  /// @brief Tell if this homomorphism skips a given variable.
>>>>>>> fff9e711
  bool
  skip(const order::order<C>& o)
  const noexcept
  {
    return apply_visitor(skip_helper(), ptr()->data(), o);
  }

  /// @internal
  /// @brief Tell if this homomorphism returns only subsets.
  bool
  selector()
  const noexcept
  {
    return apply_visitor(selector_helper(), ptr()->data());
  }

  /// @internal
  /// @brief Get the content of the homomorphism (an mem::ref_counted).
  ///
  /// O(1).
  const unique_type&
  operator*()
  const noexcept
  {
    return *ptr_;
  }

  /// @internal
  /// @brief Get a pointer to the content of the homomorphism (an mem::ref_counted).
  ///
  /// O(1).
  const unique_type*
  operator->()
  const noexcept
  {
    return ptr_.operator->();
  }

  /// @internal
  /// @brief Get the real smart pointer of the unified data.
  ///
  /// O(1).
  ptr_type
  ptr()
  const noexcept
  {
    return ptr_;
  }

  /// @internal
  /// @brief Construct an homomorphism from a ptr.
  ///
  /// O(1).
  homomorphism(const ptr_type& ptr)
  noexcept
    : ptr_(ptr)
  {
  }

  /// @internal
  /// @brief Construct an homomorphism from a moved ptr.
  ///
  /// O(1).
  homomorphism(ptr_type&& ptr)
  noexcept
    : ptr_(std::move(ptr))
  {
  }

  /// @internal
  /// @brief Apply this homomorphism on an SDD, in a given context.
  SDD<C>
  operator()(hom::context<C>& cxt, const order::order<C>& o, const SDD<C>& x)
  const
  {
    // hard-wired cases:
    // - if the current homomorphism is Id, then directly return the operand
    // - if the current operand is |0|, then directly return it
    if (*this == Id<C>() or x.empty())
    {
      return x;
    }
    return cxt.cache()(hom::cached_homomorphism<C>(cxt, o, *this, x));
  }

  /// @internal
  /// @brief Create an homomorphism from a concrete type (e.g. Id, Cons, etc.).
  template<typename T, typename... Args>
  static
  homomorphism
  create(mem::construct<T>, Args&&... args)
  {
    const std::size_t size = sizeof(unique_type);
    char* addr = mem::allocate<unique_type>(size);
    unique_type* u =
      new (addr) unique_type(mem::construct<T>(), std::forward<Args>(args)...);
    return homomorphism(mem::unify(u, size));
  }

  /// @internal
  /// @brief Dispatch the skip predicate call to concrete homomorphisms.
  struct skip_helper
  {
    typedef bool result_type;

    template <typename H>
    bool
    operator()(const H& h, const order::order<C>& o)
    const noexcept
    {
      return h.skip(o);
    }
  };

  /// @internal
  /// @brief Dispatch the selector predicate call to concrete homomorphisms.
  struct selector_helper
  {
    typedef bool result_type;

    template <typename H>
    bool
    operator()(const H& h)
    const noexcept
    {
      return h.selector();
    }
  };

  friend void util::print_sizes<C>(std::ostream&);
};

/*------------------------------------------------------------------------------------------------*/

/// @related homomorphism
template <typename C>
inline
bool
operator==(const homomorphism<C>& lhs, const homomorphism<C>& rhs)
noexcept
{
  return lhs.ptr() == rhs.ptr();
}

/// @related homomorphism
template <typename C>
inline
bool
operator!=(const homomorphism<C>& lhs, const homomorphism<C>& rhs)
noexcept
{
  return not (lhs.ptr() == rhs.ptr());
}

/// @related homomorphism
template <typename C>
inline
bool
operator<(const homomorphism<C>& lhs, const homomorphism<C>& rhs)
noexcept
{
  return lhs.ptr() < rhs.ptr();
}

/// @related homomorphism
template <typename C>
std::ostream&
operator<<(std::ostream& os, const homomorphism<C>& h)
{
  return os << h->data();
}

/*------------------------------------------------------------------------------------------------*/

} // namespace sdd

namespace std {

/*------------------------------------------------------------------------------------------------*/

/// @brief Hash specialization for sdd::homomorphism
template <typename C>
struct hash<sdd::homomorphism<C>>
{
  std::size_t
  operator()(const sdd::homomorphism<C>& h)
  const noexcept
  {
    return std::hash<decltype(h.ptr())>()(h.ptr());
  }
};

/*------------------------------------------------------------------------------------------------*/

} // namespace std

#endif // _SDD_HOM_DEFINITION_HH_<|MERGE_RESOLUTION|>--- conflicted
+++ resolved
@@ -102,12 +102,9 @@
     return (*this)(hom::initial_context<C>(), o, x);
   }
 
-<<<<<<< HEAD
+  /// @internal
   /// @brief Tell if this homomorphism skips a given identifier.
-=======
-  /// @internal
   /// @brief Tell if this homomorphism skips a given variable.
->>>>>>> fff9e711
   bool
   skip(const order::order<C>& o)
   const noexcept
