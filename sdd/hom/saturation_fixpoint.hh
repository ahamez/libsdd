--- conflicted
+++ resolved
@@ -3,11 +3,7 @@
 
 #include <algorithm>  // all_of, copy
 #include <iosfwd>
-<<<<<<< HEAD
-#include <vector>
-=======
 #include <stdexcept>  //invalid_argument
->>>>>>> 67818a6e
 
 #include <boost/container/flat_set.hpp>
 
